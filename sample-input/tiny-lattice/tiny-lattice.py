import numpy
from openmoc import *
import openmoc.log as log
import openmoc.plotter as plotter
import openmoc.materialize as materialize
<<<<<<< HEAD
import openmoc.mic as mic
=======
import openmoc.cuda as cuda
>>>>>>> d4757aac


###############################################################################
#                           Main Simulation Parameters                        
###############################################################################

num_threads = 4
track_spacing = 0.1
num_azim = 32
tolerance = 1E-3
max_iters = 1000
gridsize = 500

setOutputDirectory('Tiny-Lattice')

log.setLogLevel('INFO')


###############################################################################
#                              Creating Materials
###############################################################################

log.py_printf('NORMAL', 'Importing materials data from HDF5...')

materials = materialize.materialize('../c5g7-materials.hdf5')

uo2_id = materials['UO2'].getId()
water_id = materials['Water'].getId()


###############################################################################
#                              Creating Surfaces
###############################################################################

log.py_printf('NORMAL', 'Creating surfaces...')

circle = Circle(x=0.0, y=0.0, radius=0.8)
left = XPlane(x=-2.0)
right = XPlane(x=2.0)
top = YPlane(y=2.0)
bottom = YPlane(y=-2.0)

left.setBoundaryType(REFLECTIVE)
right.setBoundaryType(REFLECTIVE)
top.setBoundaryType(REFLECTIVE)
bottom.setBoundaryType(REFLECTIVE)


###############################################################################
#                                Creating Cells
###############################################################################

log.py_printf('NORMAL', 'Creating cells...')

cells = []
cells.append(CellBasic(universe=1, material=uo2_id))
cells.append(CellBasic(universe=1, material=water_id))
cells.append(CellFill(universe=0, universe_fill=2))

cells[0].addSurface(halfspace=-1, surface=circle)
cells[1].addSurface(halfspace=+1, surface=circle)
cells[2].addSurface(halfspace=+1, surface=left)
cells[2].addSurface(halfspace=-1, surface=right)
cells[2].addSurface(halfspace=+1, surface=bottom)
cells[2].addSurface(halfspace=-1, surface=top)

###############################################################################
#                             Creating Lattices
###############################################################################

log.py_printf('NORMAL', 'Creating simple 2 x 2 lattice...')

lattice = Lattice(id=2, width_x=2.0, width_y=2.0)
lattice.setLatticeCells([[1, 1], [1, 1]])


###############################################################################
#                            Creating the Geometry
###############################################################################

log.py_printf('NORMAL', 'Creating geometry...')

geometry = Geometry()
for material in materials.values(): geometry.addMaterial(material)
for cell in cells: geometry.addCell(cell)
geometry.addLattice(lattice)

geometry.initializeFlatSourceRegions()



###############################################################################
#                          Creating the TrackGenerator
###############################################################################

log.py_printf('NORMAL', 'Initializing the track generator...')

track_generator = TrackGenerator(geometry, num_azim, track_spacing)
track_generator.generateTracks()


###############################################################################
#                            Running a Simulation
###############################################################################

solver = CPUSolver(geometry, track_generator)
solver.setNumThreads(num_threads)
solver.setSourceConvergenceThreshold(tolerance)
solver.convergeSource(max_iters)

<<<<<<< HEAD
mic_solver = mic.MICSolver(geometry, track_generator)
mic_solver.setNumThreads(num_threads)
#mic_solver.setSourceConvergenceThreshold(tolerance)
mic_solver.convergeSource(max_iters)

=======
from openmoc.mic import *
solver = MICSolver(geometry, track_generator)
solver.setNumThreads(num_threads)
solver.setSourceConvergenceThreshold(tolerance)
solver.convergeSource(max_iters)



###############################################################################
#                            Allocating Data on GPU
###############################################################################

if cuda.machineContainsGPU():
    
    log.py_printf('NORMAL', 'Initializing solver on the GPU...')
    
    device_solver = cuda.GPUSolver(geometry, track_generator)
    device_solver.setSourceConvergenceThreshold(tolerance)
    device_solver.convergeSource(max_iters)
    
>>>>>>> d4757aac

###############################################################################
#                              Generating Plots
###############################################################################

log.py_printf('NORMAL', 'Plotting data...')

#plotter.plotTracks(track_generator)
#plotter.plotMaterials(geometry, gridsize=50)
#plotter.plotCells(geometry, gridsize=50)
#plotter.plotFlatSourceRegions(geometry, gridsize=50)
#plotter.plotSegments(track_generator)
#plotter.plotFluxes(geometry, solver, energy_groups=[1,2,3,4,5,6,7])

log.py_printf('TITLE', 'Finished')<|MERGE_RESOLUTION|>--- conflicted
+++ resolved
@@ -3,11 +3,7 @@
 import openmoc.log as log
 import openmoc.plotter as plotter
 import openmoc.materialize as materialize
-<<<<<<< HEAD
 import openmoc.mic as mic
-=======
-import openmoc.cuda as cuda
->>>>>>> d4757aac
 
 
 ###############################################################################
@@ -118,34 +114,12 @@
 solver.setSourceConvergenceThreshold(tolerance)
 solver.convergeSource(max_iters)
 
-<<<<<<< HEAD
 mic_solver = mic.MICSolver(geometry, track_generator)
 mic_solver.setNumThreads(num_threads)
 #mic_solver.setSourceConvergenceThreshold(tolerance)
 mic_solver.convergeSource(max_iters)
 
-=======
-from openmoc.mic import *
-solver = MICSolver(geometry, track_generator)
-solver.setNumThreads(num_threads)
-solver.setSourceConvergenceThreshold(tolerance)
-solver.convergeSource(max_iters)
 
-
-
-###############################################################################
-#                            Allocating Data on GPU
-###############################################################################
-
-if cuda.machineContainsGPU():
-    
-    log.py_printf('NORMAL', 'Initializing solver on the GPU...')
-    
-    device_solver = cuda.GPUSolver(geometry, track_generator)
-    device_solver.setSourceConvergenceThreshold(tolerance)
-    device_solver.convergeSource(max_iters)
-    
->>>>>>> d4757aac
 
 ###############################################################################
 #                              Generating Plots
