import sys, sysconfig
import copy
import numpy
from distutils.extension import Extension
from distutils.util import get_platform
from distutils.dist import Distribution
from distutils.command.install_lib import install_lib


def get_openmoc_object_name():
  """Returns the name of the main openmoc shared library object"""

  ext_suffix = sysconfig.get_config_var('SOABI')

<<<<<<< HEAD
  # For Python 3.X.X
  # NOTE: Python 3 distributions are not yet working with SWIG, but this
  # is a stub for the futuresmo
  elif (sys.version_info[0] == 3):
#    filename = '_openmoc.so'
    filename = '_openmoc.cpython-{version[0]}{version[1]}mu.so'
    filename = filename.format(version=sys.version_info)
=======
  if ext_suffix is None:
    filename = '_openmoc.so'
  else:
    filename = '_openmoc.{0}.so'.format(ext_suffix)
>>>>>>> b0bbbb6f

  return filename


def get_shared_object_path():
  """Returns the name of the distutils build directory"""

  install_lib_command = install_lib(Distribution())
  install_lib_command.initialize_options()
  install_lib_command.finalize_options()

<<<<<<< HEAD
    

  # For Python 3.X.X
  # NOTE: Python 3 distributions are not yet working with SWIG, but this is
  # a stub for the future
  elif (sys.version_info[0] == 3):
    directory = 'build/lib'
=======
  directory = install_lib_command.build_dir
>>>>>>> b0bbbb6f

  return directory


def get_openmoc():
  """Returns the path and name of the main shared library object"""

  return get_shared_object_path() + '/' + get_openmoc_object_name()



class configuration:
  """User-defined build configuration options for OpenMOC

  Configuration options may be set using compile time flags. To view a
  list of these options, run 'python setup.py install --help' in the
  console. The default configuration options are shown below and should
  only be revised by developers familiar with the code and its configuration
  management system.
  """

  #############################################################################
  #                               User Options
  #############################################################################

  # Only supports GCC as the default compiler right now ??????
  # Default C++ compiler for the main openmoc module is GCC
  cc = 'gcc'

  # Default floating point for the main openmoc module is single precision
  fp = 'double'

  # Supported C++ compilers: 'gcc', 'icpc', 'bgxlc', 'nvcc', 'all'
  cpp_compilers = list()

  # Supported floating point precision levels: 'single', 'double', 'all'
  fp_precision = list()

  # Compile using ccache (for developers needing fast recompilation)
  with_ccache = False

  # Compile code with debug symbols (ie, -g)
  debug_mode = False

  # Build the openmoc.cuda and/or openmoc.cuda/single and/or openmoc.cuda.double
  # modules (depending on what precision levels are set for fp_precision)
  with_cuda = False

  # Compile with PAPI instrumentation
  with_papi = False

  # Compile with NumPy typemaps and the C API to allow users to pass NumPy
  # arrays to/from the C++ source code
  with_numpy = True

  # The vector length used for the VectorizedSolver class. This will used
  # as a hint for the Intel compiler to issue SIMD (ie, SSE, AVX, etc) vector
  # instructions. This is accomplished by adding "dummy" energy groups such
  # that the number of energy groups is be fit too a multiple of this
  # vector_length, and restructuring the innermost loops in the solver to
  # loop from 0 to the vector length
  vector_length = 8

  # The vector alignment used in the VectorizedSolver class when allocating
  # aligned data structures using MM_MALLOC and MM_FREE
  vector_alignment = 16

  # List of C/C++/CUDA distutils.extension objects which are created based
  # on which flags are specified at compile time.
  extensions = list()

  # List of the packages to install - only openmoc is guaranteed to be built
  # while the others will be built based on which flags are specified
  # at compile time
  packages = ['openmoc', 'openmoc.compatible', 'openmoc.intel', 'openmoc.gnu',
              'openmoc.bgq', 'openmoc.cuda', 'openmoc.intel.double',
              'openmoc.intel.single', 'openmoc.gnu.double',
              'openmoc.gnu.single', 'openmoc.bgq.single',
              'openmoc.bgq.double', 'openmoc.cuda.double',
              'openmoc.cuda.single']


  #############################################################################
  #                                 Source Code
  #############################################################################

  # Dictionary of source code files to compile for each extension module
  sources = dict()

  sources['gcc'] = ['openmoc/openmoc_wrap.cpp',
                    'src/Cell.cpp',
                    'src/Geometry.cpp',
                    'src/LocalCoords.cpp',
                    'src/log.cpp',
                    'src/Material.cpp',
                    'src/Point.cpp',
                    'src/Quadrature.cpp',
                    'src/Solver.cpp',
                    'src/CPUSolver.cpp',
                    'src/Surface.cpp',
                    'src/Timer.cpp',
                    'src/Track.cpp',
                    'src/TrackGenerator.cpp',
                    'src/Universe.cpp',
                    'src/Cmfd.cpp',
                    'src/Mesh.cpp']

  sources['icpc'] = ['openmoc/openmoc_wrap.cpp',
                     'src/Cell.cpp',
                     'src/Geometry.cpp',
                     'src/LocalCoords.cpp',
                     'src/log.cpp',
                     'src/Material.cpp',
                     'src/Point.cpp',
                     'src/Quadrature.cpp',
                     'src/Solver.cpp',
                     'src/CPUSolver.cpp',
                     'src/VectorizedSolver.cpp',
                     'src/Surface.cpp',
                     'src/Timer.cpp',
                     'src/Track.cpp',
                     'src/TrackGenerator.cpp',
                     'src/Universe.cpp',
                     'src/Cmfd.cpp',
                     'src/Mesh.cpp']

  sources['bgxlc'] = ['openmoc/openmoc_wrap.cpp',
                      'src/Cell.cpp',
                      'src/Geometry.cpp',
                      'src/LocalCoords.cpp',
                      'src/log.cpp',
                      'src/Material.cpp',
                      'src/Point.cpp',
                      'src/Quadrature.cpp',
                      'src/Solver.cpp',
                      'src/CPUSolver.cpp',
                      'src/Surface.cpp',
                      'src/Timer.cpp',
                      'src/Track.cpp',
                      'src/TrackGenerator.cpp',
                      'src/Universe.cpp',
                      'src/Cmfd.cpp',
                      'src/Mesh.cpp']

  sources['nvcc'] = ['openmoc/cuda/openmoc_cuda_wrap.cpp',
                     'src/accel/cuda/GPUQuery.cu',
                     'src/accel/cuda/clone.cu',
                     'src/accel/cuda/GPUSolver.cu']


  #############################################################################
  #                                Compiler Flags
  #############################################################################

  # A dictionary of the compiler flags to use for each compiler type
  compiler_flags = dict()

  compiler_flags['gcc'] = ['-c', '-O3', '-ffast-math', '-fopenmp',
                           '-std=c++0x', '-fpic']
  compiler_flags['icpc'] =['-c', '-O3', '-fast', '--ccache-skip', '-openmp',
                           '-xhost', '-std=c++0x', '-fpic', '--ccache-skip',
                             '-openmp-report', '-vec-report']
  compiler_flags['bgxlc'] = ['-c', '-O2', '-qarch=qp', '-qreport',
                             '-qsimd=auto', '-qtune=qp', '-qunroll=auto',
                             '-qsmp=omp', '-qpic']
  compiler_flags['nvcc'] =  ['-c', '-O3', '--compiler-options', '-fpic',
                             '-gencode=arch=compute_20,code=sm_20',
                             '-gencode=arch=compute_30,code=sm_30']


  #############################################################################
  #                                 Linker Flags
  #############################################################################

  # A dictionary of the linker flags to use for each compiler type
  linker_flags = dict()

  if (get_platform()[:6] == 'macosx'):
    linker_flags['gcc'] = ['-fopenmp', '-dynamiclib', '-lpython2.7',
                           '-Wl,-install_name,' + get_openmoc_object_name()]
  else:
    linker_flags['gcc'] = ['-fopenmp', '-shared',
                           '-Wl,-soname,' + get_openmoc_object_name()]

  linker_flags['icpc'] = [ '-openmp', '-shared',
                           '-Xlinker', '-soname=' + get_openmoc_object_name()]
  linker_flags['bgxlc'] = ['-qmkshrobj', '-shared',
                           '-R/soft/compilers/ibmcmp-may2013/lib64/bg/bglib64',
                           '-Wl,-soname,' + get_openmoc_object_name()]
  linker_flags['nvcc'] = ['-shared', get_openmoc()]


  #############################################################################
  #                               Shared Libraries
  #############################################################################

  # A dictionary of the shared libraries to use for each compiler type
  shared_libraries = dict()

  shared_libraries['gcc'] = ['stdc++', 'gomp', 'dl','pthread', 'm']
  shared_libraries['icpc'] = ['stdc++', 'iomp5', 'pthread', 'irc',
                              'imf','rt', 'mkl_rt','m',]
  shared_libraries['bgxlc'] = ['stdc++', 'pthread', 'm', 'xlsmp', 'rt']
  shared_libraries['nvcc'] = ['cudart']


  #############################################################################
  #                              Library Directories
  #############################################################################

  # A dictionary of the library directories to use for each compiler type
  # if not set in the LD_LIBRARY_PATH environment variable
  library_directories = dict()

  usr_lib = sys.exec_prefix + '/lib'

  library_directories['gcc'] = [usr_lib]
  library_directories['icpc'] = [usr_lib]
  library_directories['bgxlc'] = [usr_lib]
  library_directories['nvcc'] = [usr_lib, '/usr/local/cuda/lib64']


  #############################################################################
  #                              Include Directories
  #############################################################################

  # A dictionary of the include directories to use for each compiler type
  # for header files not found from paths set in the user's environment
  include_directories = dict()

  include_directories['gcc'] = list()
  include_directories['icpc'] = list()
  include_directories['bgxlc'] = list()
  include_directories['nvcc'] = ['/usr/local/cuda/include']


  ###########################################################################
  #                                 SWIG Flags
  ###########################################################################

  # A list of the flags for SWIG
<<<<<<< HEAD
  swig_flags = ['-c++', '-keyword', '-py3']
=======
  swig_flags = ['-c++', '-python', '-keyword'] #, '-keyword', '-py3']
>>>>>>> b0bbbb6f


  #############################################################################
  #                                  Macros
  #############################################################################

  # A dictionary of the macros to set at compile time for each compiler type
  # and floating point precisin level
  macros = dict()

  macros['gcc'] = dict()
  macros['icpc'] = dict()
  macros['bgxlc'] = dict()
  macros['nvcc'] = dict()

  macros['gcc']['single']= [('FP_PRECISION', 'float'),
                            ('SINGLE', None),
                            ('GNU', None),
                            ('VEC_LENGTH', vector_length),
                            ('VEC_ALIGNMENT', vector_alignment)]

  macros['icpc']['single']= [('FP_PRECISION', 'float'),
                             ('SINGLE', None),
                             ('INTEL', None),
                             ('MKL_ILP64', None),
                             ('VEC_LENGTH', vector_length),
                             ('VEC_ALIGNMENT', vector_alignment)]

  macros['bgxlc']['single'] = [('FP_PRECISION', 'float'),
                               ('SINGLE', None),
                               ('BGXLC', None),
                               ('VEC_LENGTH', vector_length),
                               ('VEC_ALIGNMENT', vector_alignment),
                               ('CCACHE_CC', 'bgxlc++_r')]

  macros['nvcc']['single'] = [('FP_PRECISION', 'float'),
                              ('SINGLE', None),
                              ('CUDA', None),
                              ('CCACHE_CC', 'nvcc')]

  macros['gcc']['double'] = [('FP_PRECISION', 'double'),
                             ('DOUBLE', None),
                             ('GNU', None),
                             ('VEC_LENGTH', vector_length),
                             ('VEC_ALIGNMENT', vector_alignment)]

  macros['icpc']['double'] = [('FP_PRECISION', 'double'),
                              ('DOUBLE', None),
                              ('INTEL', None),
                              ('MKL_ILP64', None),
                              ('VEC_LENGTH', vector_length),
                              ('VEC_ALIGNMENT', vector_alignment)]

  macros['bgxlc']['double'] = [('FP_PRECISION', 'double'),
                               ('DOUBLE', None),
                               ('BGXLC', None),
                               ('VEC_LENGTH', vector_length),
                               ('VEC_ALIGNMENT', vector_alignment),
                               ('CCACHE_CC', 'bgxlc++_r')]

  macros['nvcc']['double'] = [('FP_PRECISION', 'double'),
                              ('DOUBLE', None),
                              ('CUDA', None),
                              ('CCACHE_CC', 'nvcc')]



  def setup_extension_modules(self):
    """Sets up the C/C++/CUDA extension modules for this distribution.

    Create list of extensions for Python modules within the openmoc
    Python package based on the user-defined flags defined at compile time.
    """

    # If the user selected 'all' compilers, enumerate them
    if self.cpp_compilers == ['all']:
      self.cpp_compilers = ['gcc', 'icpc', 'nvcc']

    # If the user selected 'all' FP precision levels, enumerate them
    if self.fp_precision == ['all']:
      self.fp_precision = ['double', 'single']

    # If the user wishes to compile using debug mode, append the debugging
    # flag to all lists of compiler flags for all distribution types
    if self.debug_mode:
      for k in self.compiler_flags:
        self.compiler_flags[k].append('-g')

    # If the user passed in the --no-numpy flag, tell SWIG not to embed
    # NumPy typemaps in the source code
    if not self.with_numpy:
      self.swig_flags.append('-DNO_NUMPY')

    # Otherwise, obtain the NumPy include directory
    else:
      try:
        numpy_include = numpy.get_include()

      except AttributeError:
        numpy_include = numpy.get_numpy_include()

      # Add the NumPy include directory to the include directories
      # list for each type of compiler
      for cc in self.include_directories.keys():
        self.include_directories[cc].append(numpy_include)


    # The main openmoc extension (defaults are gcc and single precision)
    self.extensions.append(
      Extension(name = '_openmoc',
                sources = copy.deepcopy(self.sources[self.cc]),
                library_dirs = self.library_directories[self.cc],
                libraries = self.shared_libraries[self.cc],
                extra_link_args = self.linker_flags[self.cc],
                include_dirs = self.include_directories[self.cc],
                define_macros = self.macros[self.cc][self.fp],
                swig_opts = self.swig_flags + ['-D' + self.cc.upper()]))

    # The openmoc.cuda extension if requested by the user at compile
    # time (--with-cuda)
    if self.with_cuda:

      self.cpp_compilers.append('nvcc')

      self.extensions.append(
        Extension(name = '_openmoc_cuda',
                  sources = copy.deepcopy(self.sources['nvcc']),
                  library_dirs = self.library_directories['nvcc'],
                  libraries = self.shared_libraries['nvcc'],
                  extra_link_args = self.linker_flags['nvcc'],
                  include_dirs = self.include_directories['nvcc'],
                  define_macros = self.macros['nvcc'][self.fp],
                  swig_opts = self.swig_flags  + ['-DNVCC'],
                  export_symbols = ['init_openmoc']))

      # Remove the main SWIG configuration file for builds of other
      # extensions (ie, openmoc.cuda.single, openmoc.cuda.double)
      self.sources['nvcc'].remove('openmoc/cuda/openmoc_cuda_wrap.cpp')

    # Loop over the compilers and floating point precision levels to create
    # extension modules for each (ie, openmoc.intel.double,
    # openmoc.cuda.single, etc)
    for fp in self.fp_precision:
      for cc in self.cpp_compilers:

        # Build the filename for the SWIG configuration file and the
        # extension name depending on the compiler and floating
        # point precision

        # For openmoc.cuda.* modules
        if cc == 'nvcc':
          ext_name = '_openmoc_cuda_' + fp
          swig_wrap_file = 'openmoc/cuda/' + fp
          swig_wrap_file += '/openmoc_cuda_' + fp + '_wrap.cpp'
          self.sources['nvcc'].append(swig_wrap_file)

        # For openmoc.gnu.* modules
        elif cc == 'gcc':
          ext_name = '_openmoc_gnu_' + fp
          swig_wrap_file = 'openmoc/gnu/' + fp
          swig_wrap_file += '/openmoc_gnu_' + fp + '_wrap.cpp'
          self.sources['gcc'].append(swig_wrap_file)

      # For openmoc.intel.* modules
        elif cc == 'icpc':
          ext_name = '_openmoc_intel_' + fp
          swig_wrap_file = 'openmoc/intel/' + fp
          swig_wrap_file += '/openmoc_intel_' + fp + '_wrap.cpp'
          self.sources['icpc'].append(swig_wrap_file)

        # For openmoc.intel.* modules
        elif cc == 'bgxlc':
          ext_name = '_openmoc_bgq_' + fp
          swig_wrap_file = 'openmoc/bgq/' + fp
          swig_wrap_file += '/openmoc_bgq_' + fp + '_wrap.cpp'
          self.sources['bgxlc'].append(swig_wrap_file)

        # If an unsupported compiler, throw error
        else:
          raise NameError('Compiler ' + str(cc) + ' is not supported')

        # Create the extension module and append it to the list of all
        # extension modules
        self.extensions.append(
          Extension(name = ext_name,
                    sources = copy.deepcopy(self.sources[cc]),
                    library_dirs = self.library_directories[cc],
                    libraries = self.shared_libraries[cc],
                    extra_link_args = self.linker_flags[cc],
                    include_dirs = self.include_directories[cc],
                    define_macros = self.macros[cc][fp],
                    swig_opts = self.swig_flags + ['-D' + cc.upper()]))

        # Clean up - remove the SWIG-generated wrap file from this
        # extension for the next extension
        self.sources[cc].remove(swig_wrap_file)<|MERGE_RESOLUTION|>--- conflicted
+++ resolved
@@ -12,20 +12,10 @@
 
   ext_suffix = sysconfig.get_config_var('SOABI')
 
-<<<<<<< HEAD
-  # For Python 3.X.X
-  # NOTE: Python 3 distributions are not yet working with SWIG, but this
-  # is a stub for the futuresmo
-  elif (sys.version_info[0] == 3):
-#    filename = '_openmoc.so'
-    filename = '_openmoc.cpython-{version[0]}{version[1]}mu.so'
-    filename = filename.format(version=sys.version_info)
-=======
   if ext_suffix is None:
     filename = '_openmoc.so'
   else:
     filename = '_openmoc.{0}.so'.format(ext_suffix)
->>>>>>> b0bbbb6f
 
   return filename
 
@@ -37,17 +27,7 @@
   install_lib_command.initialize_options()
   install_lib_command.finalize_options()
 
-<<<<<<< HEAD
-    
-
-  # For Python 3.X.X
-  # NOTE: Python 3 distributions are not yet working with SWIG, but this is
-  # a stub for the future
-  elif (sys.version_info[0] == 3):
-    directory = 'build/lib'
-=======
   directory = install_lib_command.build_dir
->>>>>>> b0bbbb6f
 
   return directory
 
@@ -289,11 +269,7 @@
   ###########################################################################
 
   # A list of the flags for SWIG
-<<<<<<< HEAD
-  swig_flags = ['-c++', '-keyword', '-py3']
-=======
   swig_flags = ['-c++', '-python', '-keyword'] #, '-keyword', '-py3']
->>>>>>> b0bbbb6f
 
 
   #############################################################################
