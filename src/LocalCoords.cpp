#include "LocalCoords.h"

/**
 * @brief Constructor sets the x and y coordinates.
 * @param x the x-coordinate
 * @param y the y-coordinate
 */
<<<<<<< HEAD
LocalCoords::LocalCoords(double x, double y, double z) {
  _coords.setCoords(x, y, z);
=======
LocalCoords::LocalCoords(double x, double y) {
  _coords.setCoords(x, y);
>>>>>>> f1e85e4e
  _universe = NULL;
  _lattice = NULL;
  _cell = NULL;
  _next = NULL;
  _prev = NULL;
}


/**
 * @brief Destructor.
 */
LocalCoords::~LocalCoords() { }


/**
 * @brief Return the level (UNIV or LAT) of this LocalCoords.
 * @return the nested Universe level (UNIV or LAT)
 */
coordType LocalCoords::getType() {
  return _type;
}


/**
 * @brief Return the Universe within which this LocalCoords resides.
 * @return the Universe
 */
Universe* LocalCoords::getUniverse() const {
  return _universe;
}


/**
 * @brief Return the Cell within which this LocalCoords resides.
 * @return the Cell
 */
Cell* LocalCoords::getCell() const {
  return _cell;
}


/**
 * @brief Return the Lattice within which this LocalCoords resides.
 * @return the Lattice
 */
Lattice* LocalCoords::getLattice() const {
  return _lattice;
}

/**
 * @brief Return the first index of the Lattice cell within which this
 *        LocalCoords resides.
 * @return the first Lattice cell index
 */
int LocalCoords::getLatticeX() const {
  return _lattice_x;
}


/**
 * @brief Return the second index of the Lattice cell within which this
 *        LocalCoords resides.
 * @return the second Lattice cell index
 */
int LocalCoords::getLatticeY() const {
  return _lattice_y;
}


/**
 * @brief Return the third index of the Lattice cell within which this
 *        LocalCoords resides.
 * @return the third Lattice cell index
 */
int LocalCoords::getLatticeZ() const {
  return _lattice_z;
}


/**
 * @brief Returns the x-coordinate for this LocalCoords location.
 * @return the x-coordinate of this LocalCoords location
 */
double LocalCoords::getX() const {
  return _coords.getX();
}


/**
 * @brief Returns the y-coordinate for this LocalCoords location.
 * @return the y-coordinate of this LocalCoords location
 */
double LocalCoords::getY() const {
  return _coords.getY();
}


/**
 * @brief Returns the z-coordinate for this LocalCoords location.
 * @return the z-coordinate of this LocalCoords location
 */
double LocalCoords::getZ() const {
  return _coords.getZ();
}


/**
 * @brief Returns a pointer to the Point containing the coordinates for this
 *        LocalCoord.
 * @return pointer to the Point containing the x and y coordinates
 */
Point* LocalCoords::getPoint() {
  return &_coords;
}


/**
 * @brief Return a pointer to the LocalCoord at the next lower nested Universe
 *        level if one exists.
 * @return pointer to the next LocalCoord
 */
LocalCoords* LocalCoords::getNext() const {
  return _next;
}


/**
 * @brief Return a pointer to the LocalCoord at the next higher nested Universe
 *        level if one exists.
 * @return pointer to the previous LocalCoord
 */
LocalCoords* LocalCoords::getPrev() const {
  return _prev;
}


/**
 * @brief Set the type of LocalCoords (UNIV or LAT).
 * @param type the type for LocalCoords (UNIV or LAT)
 */
void LocalCoords::setType(coordType type) {
  _type = type;
}


/**
 * @brief Set the Universe within which this LocalCoords resides.
 * @param universe the Universe
 */
void LocalCoords::setUniverse(Universe* universe) {
  _universe = universe;
}


/**
 * @brief Set the Cell within which this LocalCoords resides.
 * @param cell the Cell
 */
void LocalCoords::setCell(Cell* cell) {
  _cell = cell;
}


/**
 * @brief Sets the Lattice within which this LocalCoords resides.
 * @param lattice the Lattice
 */
void LocalCoords::setLattice(Lattice* lattice) {
  _lattice = lattice;
}


/**
 * @brief Sets the row index for the Lattice cell within which this
 *        LocalCoords resides.
 * @param lattice_x the row Lattice cell index
 */
void LocalCoords::setLatticeX(int lattice_x) {
  _lattice_x = lattice_x;
}


/**
 * @brief Sets the column index for the Lattice cell within which this
 *        LocalCoords resides.
 * @param lattice_y the column Lattice cell index
 */
void LocalCoords::setLatticeY(int lattice_y) {
  _lattice_y = lattice_y;
}


/**
 * @brief Sets the z index for the Lattice cell within which this
 *        LocalCoords resides.
 * @param lattice_z the z Lattice cell index
 */
void LocalCoords::setLatticeZ(int lattice_z) {
  _lattice_z = lattice_z;
}


/**
 * @brief Set the x-coordinate for this LocalCoords.
 * @param x the x-coordinate
 */
void LocalCoords::setX(double x) {
  _coords.setX(x);
}


/**
 * @brief Set the y-coordinate for this Localcoords.
 * @param y the y-coordinate
 */
void LocalCoords::setY(double y) {
  _coords.setY(y);
}


/**
 * @brief Set the z-coordinate for this LocalCoords.
 * @param z the z-coordinate
 */
void LocalCoords::setZ(double z) {
  _coords.setZ(z);
}


/**
 * @brief Sets the pointer to the LocalCoords on the next lower nested Universe
 *        level.
 * @param next pointer to the next LocalCoords
 */
void LocalCoords::setNext(LocalCoords* next) {
  _next = next;
}


/**
 * @brief Sets the pointer to the LocalCoords on the next higher nested
 *        Universe level.
 * @param prev pointer to the previous LocalCoords
 */
void LocalCoords::setPrev(LocalCoords* prev) {
  _prev = prev;
}


/**
 * @brief Find and return the last LocalCoords in the linked list which
 *        represents the local coordinates on the lowest level of a geometry
 *        of nested universes.
 * @details Traverses a linked list of LocalCoords to find the one at the
 *          lowest nested Universe level.
 * @return a pointer to the last LocalCoords object in the list
 */
LocalCoords* LocalCoords::getLowestLevel() {
  LocalCoords* curr = this;

  /* Traverse linked list */
  while (curr->getNext() != NULL)
    curr = curr->getNext();

  return curr;
}


/**
 * @brief Find and return the first LocalCoords in the linked list which
 *        represents the local coordinates on the highest level of a geometry
 *        of nested universes.
 * @details Traverses a linked list of LocalCoords to find the one at the
 *          highest nested Universe level.
 * @return a pointer to the first LocalCoords object in the list
 */
LocalCoords* LocalCoords::getHighestLevel() {
  LocalCoords* curr = this;

  /* Traverse linked list */
  while (curr->getPrev() != NULL)
    curr = curr->getPrev();

  return curr;
}


/**
 * @brief Translate all of the x,y coordinates for each LocalCoords object in
 *        the linked list.
 * @details This method will traverse the entire linked list and apply the
 *          translation to each element.
 * @param delta_x amount we wish to move x by
 * @param delta_y amount we wish to move y by
 * @param delta_z amount we wish to move z by
 */
void LocalCoords::adjustCoords(double delta_x, double delta_y, double delta_z) {

  /* Forward direction along linked list */
  LocalCoords* curr = this;
  while (curr != NULL) {
    curr->setX(curr->getX() + delta_x);
    curr->setY(curr->getY() + delta_y);
    curr->setZ(curr->getZ() + delta_z);
    curr = curr->getNext();
  }

  /* Reverse direction along linked list */
  curr = _prev;
  while (curr != NULL) {
    curr->setX(curr->getX() + delta_x);
    curr->setY(curr->getY() + delta_y);
    curr->setZ(curr->getZ() + delta_z);
    curr = curr->getPrev();
  }
  return;
}


/**
 * @brief Update the last element in the linked list (the one at the lowest
 *        level of nested Universes) to have the same coordinates as a
 *        given point.
 * @param point a pointer to a point of interest
 */
void LocalCoords::updateMostLocal(Point* point) {

  /* Get the lowest level coordinate */
  LocalCoords* curr = getLowestLevel();

  /* Translate coordinates by appropriate amount */
  double delta_x = point->getX() - curr->getX();
  double delta_y = point->getY() - curr->getY();
  double delta_z = point->getZ() - curr->getZ();
  adjustCoords(delta_x, delta_y, delta_z);

  return;
}


/**
 * @brief Removes and frees memory for all LocalCoords beyond this one
 *        in the linked list
 */
void LocalCoords::prune() {

  LocalCoords* curr = getLowestLevel();
  LocalCoords* next = curr->getPrev();

  /* Iterate over LocalCoords beneath this one in the linked list */
  while (curr != this) {
    next = curr->getPrev();
    delete curr;
    curr = next;
  }

  /* Set the next LocalCoord in the linked list to null */
  setNext(NULL);
}


/**
 * @brief Copies a LocalCoords' values to this one.
 * details Given a pointer to a LocalCoords, it first prunes it and then creates
 *         a copy of the linked list of LocalCoords in the linked list below
 *         this one to give to the input LocalCoords.
 * @param coords a pointer to the LocalCoords to give the linked list copy to
 */
void LocalCoords::copyCoords(LocalCoords* coords) {

  LocalCoords* curr1 = this;
  LocalCoords* curr2 = coords;

  /* Prune the LocalCoords linked list */
  curr2->prune();

  /* Iterate over this LocalCoords linked list and create a
   * copy of it for the input LocalCoords */
  while (curr1 != NULL) {
    curr2->setX(curr1->getX());
    curr2->setY(curr1->getY());
    curr2->setZ(curr1->getZ());
    curr2->setUniverse(curr1->getUniverse());

    if (curr1->getType() == UNIV) {
      curr2->setType(UNIV);
      curr2->setCell(curr1->getCell());
    }
    else {
      curr2->setLattice(curr1->getLattice());
      curr2->setLatticeX(curr1->getLatticeX());
      curr2->setLatticeY(curr1->getLatticeY());
      curr2->setLatticeZ(curr1->getLatticeZ());
      curr2->setType(LAT);
    }

    curr1 = curr1->getNext();

    if (curr1 != NULL && curr2->getNext() == NULL) {
      LocalCoords* new_coords = new LocalCoords(0.0, 0.0, 0.0);
      curr2->setNext(new_coords);
      new_coords->setPrev(curr2);
      curr2 = new_coords;
    }
    else if (curr1 != NULL)
      curr2 = curr2->getNext();
  }

  /* Prune any remainder from the old coords linked list */
  if (curr2 != NULL)
    curr2->prune();
}


/**
 * @brief Converts this LocalCoords's attributes to a character array
 *        representation.
 * @return a character array of the LocalCoord's attributes
 */
std::string LocalCoords::toString() {

  std::stringstream string;
  LocalCoords* curr = this;

  /* Loops over all LocalCoords lower than this one in the list */
  while (curr != NULL) {
    string << "LocalCoords: level = ";

    if (curr->getType() == UNIV) {
      string << " UNIVERSE, x = " << curr->getX()
             << ", y = " << curr->getY()
             << ", z = " << curr->getZ()
             << ", universe = " << curr->getUniverse()->getId()
             << ", cell = " << curr->getCell()->getId();
    }
    else if (curr->getType() == LAT) {
      string << " LATTICE, x = " << curr->getX()
             << ", y = " << curr->getY()
             << ", z = " << curr->getZ()        
             << ", universe = " << curr->getUniverse()->getId()
             << ", lattice = " << curr->getLattice()->getId()
             << ", lattice_x = " << curr->getLatticeX()
             << ", lattice_y = " << curr->getLatticeY()
             << ", lattice_z = " << curr->getLatticeZ();
    }
    else {
      string << " NONE, x = " << curr->getX()
             << ", y = " << curr->getY()
             << ", z = " << curr->getZ()
             << ", universe = " << curr->getUniverse()->getId()
             << ", lattice = " << curr->getLattice()->getId()
             << ", lattice_x = " << curr->getLatticeX()
             << ", lattice_y = " << curr->getLatticeY()
             << ", lattice_z = " << curr->getLatticeZ()
             << ", cell = " << curr->getCell();
    }

    string << ", next:\n";
    curr = curr->getNext();
  }

  return string.str();
}<|MERGE_RESOLUTION|>--- conflicted
+++ resolved
@@ -5,13 +5,8 @@
  * @param x the x-coordinate
  * @param y the y-coordinate
  */
-<<<<<<< HEAD
 LocalCoords::LocalCoords(double x, double y, double z) {
   _coords.setCoords(x, y, z);
-=======
-LocalCoords::LocalCoords(double x, double y) {
-  _coords.setCoords(x, y);
->>>>>>> f1e85e4e
   _universe = NULL;
   _lattice = NULL;
   _cell = NULL;
