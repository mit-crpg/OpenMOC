/**
 * @file Solver.h
 * @brief The Solver class.
 * @date February 7, 2012
 * @author William Boyd, MIT, Course 22 (wboyd@mit.edu)
 */

#ifndef SOLVER_H_
#define SOLVER_H_

#ifdef __cplusplus
#define _USE_MATH_DEFINES
#include "Python.h"
<<<<<<< HEAD
=======
#include "constants.h"
>>>>>>> a292b33b
#include "Timer.h"
#include "PolarQuad.h"
#include "TrackGenerator.h"
#include "Cmfd.h"
<<<<<<< HEAD
=======
#include "ExpEvaluator.h"
>>>>>>> a292b33b
#include <math.h>
#endif

/** Indexing macro for the scalar flux in each FSR and energy group */
#define _scalar_flux(r,e) (_scalar_flux[(r)*_num_groups + (e)])

/** Indexing macro for the surface currents for each CMFD Mesh surface and
 *  each energy group */
#define _surface_currents(r,e) (_surface_currents[(r)*_cmfd->getNumCmfdGroups() \
                                                  + _cmfd->getCmfdGroup((e))])

/** Indexing macro for the total source divided by the total cross-section
 *  (\f$ \frac{Q}{\Sigma_t} \f$) in each FSR and energy group */
#define _reduced_sources(r,e) (_reduced_sources[(r)*_num_groups + (e)])

/** Indexing macro for the polar quadrature weights multiplied by the
 *  azimuthal angle quadrature weights */
#define _polar_weights(i,p) (_polar_weights[(i)*_num_polar + (p)])

/** Indexing macro for the angular fluxes for each polar angle and energy
 *  group for the outgoing reflective track for both the forward and
 *  reverse direction for a given track */
#define _boundary_flux(i,j,p,e) (_boundary_flux[(i)*2*_polar_times_groups \
                                                + (j)*_polar_times_groups \
                                                + (p)*_num_groups + (e)])

/** Indexing macro for the leakage for each polar angle and energy group
 *  for both the forward and reverse direction for each track */
#define _boundary_leakage(i,pe2) (_boundary_leakage[2*(i)*_polar_times_groups \
                                                    +(pe2)])

/** Indexing scheme for the total fission source (\f$ \nu\Sigma_f\Phi \f$)
 *  for each FSR and energy group */
#define _fission_sources(r,e) (_fission_sources[(r)*_num_groups + (e)])

/** Indexing scheme for the total in-scatter source (\f$ \Sigma_s\Phi \f$)
 *  for each FSR and energy group */
#define _scatter_sources(r,e) (_scatter_sources[(r)*_num_groups + (e)])


/**
 * @class Solver Solver.h "src/Solver.h"
 * @brief This is an abstract base class which different Solver subclasses
 *        implement for different architectures or source iteration algorithms.
 */
class Solver {

protected:

  /** The number of azimuthal angles */
  int _num_azim;

  /** The number of energy groups */
  int _num_groups;

  /** The number of flat source regions */
  int _num_FSRs;

  /** The number of fissionable flat source regions */
  int _num_fissionable_FSRs;

  /** The number of mesh cells */
  int _num_mesh_cells;

  /** The FSR "volumes" (i.e., areas) indexed by FSR UID */
  FP_PRECISION* _FSR_volumes;

  /** The FSR Material pointers indexed by FSR UID */
  Material** _FSR_materials;

  /** A pointer to a TrackGenerator which contains Tracks */
  TrackGenerator* _track_generator;

  /** A pointer to a Geometry with initialized FSR offset maps */
  Geometry* _geometry;

  /** The number of Materials */
  int _num_materials;

  /** A pointer to a polar quadrature */
  PolarQuad* _polar_quad;

  /** A boolean indicating if a user-defined PolarQuad was assigned */
  bool _user_polar_quad;

  /** The number of polar angles */
  int _num_polar;

  /** The number of polar angles times energy groups */
  int _polar_times_groups;

  /** A pointer to the 2D ragged array of Tracks */
  Track** _tracks;

  /** A pointer to an array with the number of Tracks per azimuthal angle */
  int* _num_tracks;

  /** The total number of Tracks */
  int _tot_num_tracks;

  /** The weights for each azimuthal angle */
  FP_PRECISION* _azim_weights;

  /** The weights for each polar angle in the polar angle quadrature */
  FP_PRECISION* _polar_weights;

  /** The angular fluxes for each Track for all energy groups, polar angles,
   *  and azimuthal angles. This array stores the boundary fluxes for a
   *  a Track along both "forward" and "reverse" directions. */
  FP_PRECISION* _boundary_flux;

  /** The angular leakages for each Track for all energy groups, polar angles,
   *  and azimuthal angles. This array stores the weighted outgoing fluxes
   *  for a Track along both "forward" and "reverse" directions. */
  FP_PRECISION* _boundary_leakage;

  /** The scalar flux for each energy group in each FSR */
  FP_PRECISION* _scalar_flux;

  /** The CMFD Mesh surface currents in each energy group */
  FP_PRECISION* _surface_currents;

  /** The fission source in each FSR and energy group */
  FP_PRECISION* _fission_sources;

  /** The in-scatter source in each FSR and energy group */
  FP_PRECISION* _scatter_sources;

  /** The old fission source in each FSR from the previous iteration */
  FP_PRECISION* _old_fission_sources;

  /** Ratios of source to total cross-section for each FSR and energy group */
  FP_PRECISION* _reduced_sources;

  /** An array of the residuals between the old source and the new source
   *  on each iteration in each FSR and energy group */
  FP_PRECISION* _source_residuals;

  /** The current iteration's approximation to k-effective */
  FP_PRECISION _k_eff;

  /** An array of k-effective at each iteration */
  std::vector<FP_PRECISION> _residual_vector;

  /** The total leakage across vacuum boundaries */
  FP_PRECISION _leakage;

  /** The number of source iterations needed to reach convergence */
  int _num_iterations;

  /** Whether or not the Solver has converged the source */
  bool _converged_source;

  /** The tolerance for converging the source */
  FP_PRECISION _source_convergence_thresh;

  /** En ExpEvaluator to compute exponentials in the transport equation */
  ExpEvaluator* _exp_evaluator;

  /** A timer to record timing data for a simulation */
  Timer* _timer;

  /** A pointer to a Coarse Mesh Finite Difference (CMFD) acceleration object */
  Cmfd* _cmfd;

  /**
   * @brief Initializes Track boundary angular flux and leakage and
   *        FSR scalar flux arrays.
   */
  virtual void initializeFluxArrays() =0;

  /**
   * @brief Allocates memory for FSR source arrays.
   */
  virtual void initializeSourceArrays() =0;

  virtual void initializePolarQuadrature();
  virtual void initializeExpEvaluator();
  virtual void initializeFSRs();
  virtual void initializeCmfd();
  virtual void checkTrackSpacing();

  /**
   * @brief Zero each Track's boundary fluxes for each energy group and polar
   *        angle in the "forward" and "reverse" directions.
   */
  virtual void zeroTrackFluxes() =0;

  /**
   * @brief Set the scalar flux for each FSR and energy group to some value.
   * @param value the value to assign to each FSR scalar flux
   */
  virtual void flattenFSRFluxes(FP_PRECISION value) =0;

  /**
   * @brief Set the source for each FSR and energy group to some value.
   * @param value the value to assign to each FSR source
   */
  virtual void flattenFSRSources(FP_PRECISION value) =0;

  /**
   * @brief Normalizes all FSR scalar fluxes and Track boundary angular
   *        fluxes to the total fission source (times \f$ \nu \f$).
   */
  virtual void normalizeFluxes() =0;

  /**
   * @brief Computes the total source (fission and scattering) for each FSR
   *        and energy group.
   * @return the residual between this source and the previous source
   */
  virtual FP_PRECISION computeFSRSources() =0;

  /**
   * @brief Compute \f$ k_{eff} \f$ from total fission and absorption rates
   *        in each FSR and energy group.
   */
  virtual void computeKeff() =0;

  /**
   * @brief Add the source term contribution in the transport equation to
   *        the FSR scalar flux.
   */
  virtual void addSourceToScalarFlux() =0;

  /**
   * @brief This method performs one transport sweep of all azimuthal angles,
   *        Tracks, segments, polar angles and energy groups.
   */
  virtual void transportSweep() =0;

  void clearTimerSplits();


public:
  Solver(Geometry* geom=NULL, TrackGenerator* track_generator=NULL);
  virtual ~Solver();

  Geometry* getGeometry();
  FP_PRECISION getFSRVolume(int fsr_id);
  TrackGenerator* getTrackGenerator();
  int getNumPolarAngles();
  int getNumIterations();
  double getTotalTime();
  FP_PRECISION getKeff();
  FP_PRECISION getSourceConvergenceThreshold();

  bool isUsingDoublePrecision();
  bool isUsingExponentialInterpolation();

  /**
   * @brief Returns the scalar flux for a FSR and energy group.
   * @param fsr_id the ID for the FSR of interest
   * @param energy_group the energy group of interest
   * @return the FSR scalar flux
   */
  virtual FP_PRECISION getFSRScalarFlux(int fsr_id, int energy_group) =0;

  /**
   * @brief Returns an array of the scalar flux in each FSR and energy group.
   * @return an array of FSR scalar fluxes
   */
  virtual FP_PRECISION* getFSRScalarFluxes() =0;

  /**
   * @brief Returns the source for a FSR and energy group.
   * @param fsr_id the ID for the FSR of interest
   * @param energy_group the energy group of interest
   * @return the FSR source
   */
  virtual FP_PRECISION getFSRSource(int fsr_id, int energy_group) =0;

  virtual void setGeometry(Geometry* geometry);
  virtual void setTrackGenerator(TrackGenerator* track_generator);
  virtual void setPolarQuadrature(PolarQuad* polar_quad);
  virtual void setSourceConvergenceThreshold(FP_PRECISION source_thresh);

  void useExponentialInterpolation();
  void useExponentialIntrinsic();

  virtual FP_PRECISION convergeSource(int max_iterations);

/**
 * @brief Computes the volume-weighted, energy integrated fission rate in
 *        each FSR and stores them in an array indexed by FSR ID.
 * @details This is a helper method for SWIG to allow users to retrieve
 *          FSR fission rates as a NumPy array. An example of how this method 
 *          can be called from Python is as follows:
 *
 * @code
 *          num_FSRs = geometry.getNumFSRs()
 *          fission_rates = solver.computeFSRFissionRates(num_FSRs)
 * @endcode
 *
 * @param fission_rates an array to store the fission rates (implicitly passed
 *                      in as a NumPy array from Python)
 * @param num_FSRs the number of FSRs passed in from Python
 */
  virtual void computeFSRFissionRates(double* fission_rates, int num_FSRs) =0;

  void printTimerReport();
};


#endif /* SOLVER_H_ */<|MERGE_RESOLUTION|>--- conflicted
+++ resolved
@@ -11,18 +11,12 @@
 #ifdef __cplusplus
 #define _USE_MATH_DEFINES
 #include "Python.h"
-<<<<<<< HEAD
-=======
 #include "constants.h"
->>>>>>> a292b33b
 #include "Timer.h"
 #include "PolarQuad.h"
 #include "TrackGenerator.h"
 #include "Cmfd.h"
-<<<<<<< HEAD
-=======
 #include "ExpEvaluator.h"
->>>>>>> a292b33b
 #include <math.h>
 #endif
 
