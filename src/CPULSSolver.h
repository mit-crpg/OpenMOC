--- conflicted
+++ resolved
@@ -75,19 +75,13 @@
   CPULSSolver(TrackGenerator* track_generator=NULL);
   virtual ~CPULSSolver();
 
-<<<<<<< HEAD
   /* Initialization routines */
-=======
-  /* Initializing routines */
->>>>>>> a6a23823
   void initializeFluxArrays();
   void initializeSourceArrays();
   void initializeCmfd();
   void initializeExpEvaluators();
   void initializeFSRs();
 
-<<<<<<< HEAD
-=======
   /* Routines to handle fixed source moments */
   void initializeFixedSources();
   void setFixedSourceMomentsByCell(Cell* cell, int group, double source_x,
@@ -95,7 +89,6 @@
   void setFixedSourceMomentByFSR(long fsr_id, int group, double source_x,
                                  double source_y, double source_z);
 
->>>>>>> a6a23823
   /* Worker routines */
   void flattenFSRFluxes(FP_PRECISION value);
   double normalizeFluxes();
@@ -116,13 +109,9 @@
   void stabilizeFlux();
   void checkLimitXS(int iteration);
 
-<<<<<<< HEAD
-  /* Linear source constant term computation routines */
-=======
   FP_PRECISION getFluxByCoords(LocalCoords* coords, int group);
 
   /* Routines to handle constant part of linear source */
->>>>>>> a6a23823
   void initializeLinearSourceConstants();
   double* getLinearExpansionCoeffsBuffer();
   FP_PRECISION* getSourceConstantsBuffer();
