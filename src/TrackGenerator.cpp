--- conflicted
+++ resolved
@@ -1205,17 +1205,10 @@
   }
 
   /* Get FSR vector maps */
-<<<<<<< HEAD
   ParallelHashMap<std::size_t, fsr_data*>* FSR_keys_map = 
       _geometry->getFSRKeysMap();
-  std::vector<std::size_t> FSRs_to_keys = _geometry->getFSRsToKeys();
-  std::vector<int> FSRs_to_material_IDs = _geometry->getFSRsToMaterialIDs();
-=======
-  std::unordered_map<std::size_t, fsr_data>* FSR_keys_map = _geometry->getFSRKeysMap();
-  std::unordered_map<std::size_t, fsr_data>::iterator iter;
-  std::vector<std::size_t>* FSRs_to_keys = _geometry->getFSRsToKeys();
+std::vector<std::size_t>* FSRs_to_keys = _geometry->getFSRsToKeys();
   std::vector<int>* FSRs_to_material_IDs = _geometry->getFSRsToMaterialIDs();
->>>>>>> 49d508dd
   std::size_t fsr_key;
   int fsr_id;
   int fsr_counter = 0;
@@ -1226,13 +1219,9 @@
   fwrite(&num_FSRs, sizeof(int), 1, out);
 
   /* Write FSR vector maps to file */
-<<<<<<< HEAD
   std::size_t* fsr_key_list = FSR_keys_map->keys();
   fsr_data** fsr_data_list = FSR_keys_map->values();
   for(int i=0; i < num_FSRs; i++){
-=======
-  for (iter = FSR_keys_map->begin(); iter != FSR_keys_map->end(); ++iter){
->>>>>>> 49d508dd
 
     /* Write data to file from FSR_keys_map */
     fsr_key = fsr_key_list[i];
@@ -1424,19 +1413,12 @@
   }
 
   /* Create FSR vector maps */
-<<<<<<< HEAD
   ParallelHashMap<std::size_t, fsr_data*>* FSR_keys_map =
       new ParallelHashMap<std::size_t, fsr_data*>;
-  std::vector<int> FSRs_to_material_IDs;
-  std::vector<std::size_t> FSRs_to_keys;
-=======
-  std::unordered_map<std::size_t, fsr_data>* FSR_keys_map
-    = new std::unordered_map<std::size_t, fsr_data>;
   std::vector<int>* FSRs_to_material_IDs
     = new std::vector<int>;
   std::vector<std::size_t>* FSRs_to_keys
     = new std::vector<std::size_t>;
->>>>>>> 49d508dd
   int num_FSRs;
   std::size_t fsr_key;
   int fsr_key_id;
@@ -1458,11 +1440,7 @@
     Point* point = new Point();
     point->setCoords(x,y);
     fsr->_point = point;
-<<<<<<< HEAD
     FSR_keys_map->insert(fsr_key, fsr);
-=======
-    (*FSR_keys_map)[fsr_key] = *fsr;
->>>>>>> 49d508dd
 
     /* Read data from file for FSR_to_materials_IDs */
     ret = fread(&material_id, sizeof(int), 1, in);
