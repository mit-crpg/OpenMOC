/**
 * @file Matrix.h
 * @brief A matrix object
 * @date May 5, 2015
 * @author Samuel Shaner, MIT, Course 22 (shaner@mit.edu)
 */

#ifndef MATRIX_H_
#define MATRIX_H_


#ifdef __cplusplus
#ifdef SWIG
#include "Python.h"
#endif
#include <math.h>
#include <map>
#include <vector>
#include <string>
#include <iostream>
#include <sstream>
#include <stdlib.h>
#include <iomanip>
#include "log.h"
#endif


class Matrix {

private:

  /** A list of lists representing the matrix */
  std::vector< std::map<int, FP_PRECISION> > _LIL;

  /** The CSR matrix variables */
  FP_PRECISION* _A;
  FP_PRECISION* _AD;
  int* _IA;
  int* _JA;
  int* _IAD;
  int* _JAD;
  FP_PRECISION* _DIAG;

  bool _modified;
  int _num_x;
  int _num_y;
  int _num_groups;
  int _num_rows;
  int _NNZ;
  int _NNZD;

  /** OpenMP mutual exclusion locks for atomic cell updates */
  omp_lock_t* _cell_locks;

  void convertToCSR();
  void setNumX(int num_x);
  void setNumY(int num_y);
  void setNumGroups(int num_groups);

public:
  Matrix(omp_lock_t* cell_locks, int num_x=1, int num_y=1, int num_groups=1);
  virtual ~Matrix();

  /* Worker functions */
  void incrementValue(int cell_from, int group_from, int cell_to, int group_to,
                      FP_PRECISION val);
  void clear();
  void printString();
  void transpose();

  /* Getter functions */
  FP_PRECISION getValue(int cell_from, int group_from, int cell_to,
                        int group_to);
  FP_PRECISION* getA();
  FP_PRECISION* getAD();
  int* getIA();
  int* getIAD();
  int* getJA();
<<<<<<< HEAD
  int* getIAD();
=======
>>>>>>> 36db653a
  int* getJAD();
  FP_PRECISION* getDiag();
  int getNumX();
  int getNumY();
  int getNumGroups();
  int getNumRows();
  int getNNZ();
  int getNNZD();
  omp_lock_t* getCellLocks();

  /* Setter functions */
  void setValue(int cell_from, int group_from, int cell_to, int group_to,
                FP_PRECISION val);
};

#endif /* MATRIX_H_ */<|MERGE_RESOLUTION|>--- conflicted
+++ resolved
@@ -76,10 +76,6 @@
   int* getIA();
   int* getIAD();
   int* getJA();
-<<<<<<< HEAD
-  int* getIAD();
-=======
->>>>>>> 36db653a
   int* getJAD();
   FP_PRECISION* getDiag();
   int getNumX();
