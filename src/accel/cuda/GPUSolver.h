/**
 * @file GPUSolver.h
 * @brief The GPUSolver class and CUDA physics kernels.
 * @date August 5, 2012
 * @author William Boyd, MIT, Course 22 (wboyd@mit.edu)
 */

#ifndef GPUSOLVER_H_
#define GPUSOLVER_H_

#ifdef __cplusplus
<<<<<<< HEAD
#include "../../constants.h"
=======
#include "Python.h"
>>>>>>> 1847f671
#include "../../Solver.h"
#endif

#include <thrust/reduce.h>
#include <thrust/device_vector.h>
#include <sm_13_double_functions.h>
#include <sm_20_atomic_functions.h>
#include "clone.h"
#include "GPUExpEvaluator.h"


/** Indexing macro for the scalar flux in each FSR and energy group */
#define scalar_flux(tid,e) (scalar_flux[(tid)*(*num_groups) + (e)])

/** Indexing macro for the total source divided by the total cross-section,
 *  \f$ \frac{Q}{\Sigma_t} \f$, in each FSR and energy group */
#define reduced_sources(tid,e) (reduced_sources[(tid)*(*num_groups) + (e)])

/** Indexing macro for the azimuthal and polar weights */
#define polar_weights(i,p) (polar_weights[(i)*(*num_polar) + (p)])

/** Indexing macro for the angular fluxes for each polar angle and energy
 *  group for a given Track */
#define boundary_flux(t,pe2) (boundary_flux[2*(t)*(*polar_times_groups)+(pe2)])

/** The maximum number of polar angles to reserve constant memory on GPU */
#define MAX_POLAR_ANGLES 10

/** The maximum number of azimuthal angles to reserve constant memory on GPU */
#define MAX_AZIM_ANGLES 256


/**
 * @class GPUSolver GPUSolver.h "openmoc/src/dev/gpu/GPUSolver.h"
 * @brief This a subclass of the Solver class for NVIDIA Graphics
 *        Processing Units (GPUs).
 * @details The source code for this class includes C++ coupled with
 *          compute intensive CUDA kernels for execution on the GPU.
 */
class GPUSolver : public Solver {

private:

  /** The number of thread blocks */
  int _B;

  /** The number of threads per thread block */
  int _T;

  /** The FSR Material pointers index by FSR ID */
  int* _FSR_materials;

  /** A pointer to an array of the Materials on the device */
  dev_material* _materials;

  /** A pointer to the array of Tracks on the device */
  dev_track* _dev_tracks;

  /** An array of the cumulative number of Tracks for each azimuthal angle */
  int* _track_index_offsets;

  /** A pointer to the Thrust vector of total reaction rates in each FSR */
  FP_PRECISION* _total;

  /** A pointer to the Thrust vector of fission rates in each FSR */
  FP_PRECISION* _fission;

  /** A pointer to the Thrust vector of scatter rates in each FSR */
  FP_PRECISION* _scatter;

  /** A pointer to the Thrust vector of leakages for each Track */
  FP_PRECISION* _leakage;

  /** Thrust vector of fission sources in each FSR */
  thrust::device_vector<FP_PRECISION> _fission_sources_vec;

  /** Thrust vector of total reaction rates in each FSR */
  thrust::device_vector<FP_PRECISION> _total_vec;

  /** Thrust vector of fission rates in each FSR */
  thrust::device_vector<FP_PRECISION> _fission_vec;

  /** Thrust vector of scatter rates in each FSR */
  thrust::device_vector<FP_PRECISION> _scatter_vec;

  /** Thrust vector of source residuals in each FSR */
  thrust::device_vector<FP_PRECISION> _source_residuals_vec;

  /** Thrust vector of leakages for each track */
  thrust::device_vector<FP_PRECISION> _leakage_vec;

  /** Map of Material IDs to indices in _materials array */
  std::map<int, int> _material_IDs_to_indices;

  void initializePolarQuadrature();
  void initializeExpEvaluator();
  void initializeFSRs();
  void initializeMaterials();
  void initializeTracks();
  void initializeFluxArrays();
  void initializeSourceArrays();
  void initializeThrustVectors();

  void zeroTrackFluxes();
  void flattenFSRFluxes(FP_PRECISION value);
  void flattenFSRSources(FP_PRECISION value);
  void normalizeFluxes();
  FP_PRECISION computeFSRSources();
  void addSourceToScalarFlux();
  void computeKeff();
  void transportSweep();

public:

  /**
   * @brief Constructor initializes arrays for dev_tracks and dev_materials..
   * @details The constructor retrieves the number of energy groups and FSRs
   *          and azimuthal angles from the Geometry and TrackGenerator if
   *          passed in as parameters by the user. The constructor initalizes
   *          the number of CUDA threads and thread blocks each to a default
   *          of 64.
   * @param geometry an optional pointer to the Geometry
   * @param track_generator an optional pointer to the TrackjGenerator
   */
  GPUSolver(Geometry* geometry=NULL, TrackGenerator* track_generator=NULL);
  virtual ~GPUSolver();

  /**
   * @brief Sets the number of thread blocks (>0) for CUDA kernels.
   * @return num_blocks the number of thread blocks
   */
  int getNumThreadBlocks();

/**
 * @brief Returns the number of threads per block to execute on the GPU.
 * @return the number of threads per block
 */
  int getNumThreadsPerBlock();

  FP_PRECISION getFSRScalarFlux(int fsr_id, int energy_group);
  FP_PRECISION* getFSRScalarFluxes();
  FP_PRECISION getFSRSource(int fsr_id, int energy_group);

  /**
   * @brief Sets the number of thread blocks (>0) for CUDA kernels.
   * @param num_blocks the number of thread blocks
   */
  void setNumThreadBlocks(int num_blocks);

  /**
   * @brief Sets the number of threads per block (>0) for CUDA kernels.
   * @param num_threads the number of threads per block
   */
  void setNumThreadsPerBlock(int num_threads);

  void setGeometry(Geometry* geometry);
  void setTrackGenerator(TrackGenerator* track_generator);

  /**
   * @brief This method computes the index for Track j at azimuthal angle i.
   * @details This method is necessary since the array of dev_tracks on
   *          the device is a 1D array which needs a one-to-one mapping
   *          from the 2D jagged array of Tracks on the host.
   * @param i azimuthal angle number
   * @param j the jth track at angle i
   * @return an index into the device track array
   */
  int computeScalarTrackIndex(int i, int j);

  void computeFSRFissionRates(double* fission_rates, int num_FSRs);
};


#endif /* GPUSOLVER_H_ */<|MERGE_RESOLUTION|>--- conflicted
+++ resolved
@@ -9,11 +9,8 @@
 #define GPUSOLVER_H_
 
 #ifdef __cplusplus
-<<<<<<< HEAD
+#include "Python.h"
 #include "../../constants.h"
-=======
-#include "Python.h"
->>>>>>> 1847f671
 #include "../../Solver.h"
 #endif
 
