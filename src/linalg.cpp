--- conflicted
+++ resolved
@@ -144,18 +144,10 @@
   FP_PRECISION* ad = A->getAD();
   FP_PRECISION* x = X->getArray();
   FP_PRECISION* b = B->getArray();
-<<<<<<< HEAD
-  Vector old_source(cell_locks, num_x, num_y, num_groups);
-  Vector new_source(cell_locks, num_x, num_y, num_groups);
-  int num_cells = num_x * num_y;
-  int row;
-  FP_PRECISION xi;
-=======
   int row;
   Vector old_source(cell_locks, num_x, num_y, num_groups);
   Vector new_source(cell_locks, num_x, num_y, num_groups);
   FP_PRECISION val;
->>>>>>> 36db653a
 
   /* Compute initial source */
   matrixMultiplication(M, X, &old_source);
@@ -165,19 +157,6 @@
     /* Pass new flux to old flux */
     X->copyTo(&X_old);
 
-<<<<<<< HEAD
-    /* Perform SOR iteration */
-    for (int color=0; color < 2; color++) {
-#pragma omp parallel for private(row)
-      for (int y=0; y < num_y; y++) {
-        for (int c=(y+color)%2; c < num_x; c+=2) {
-          for (int g=0; g < num_groups; g++) {
-            row = (y*num_x + c)*num_groups + g;
-            xi = 0.0;
-            for (int i = IAD[row]; i < IAD[row+1]; i++)
-              xi += ad[i] * x[JAD[i]];
-            x[row] = x[row] + SOR_factor * ((b[row] - xi) / DIAG[row] - x[row]);
-=======
     /* Perform parallel red/black SOR iteration */
     for (int color=0; color < 2; color++) {
 #pragma omp parallel for private(row, val)
@@ -195,7 +174,6 @@
 
             /* Update the flux for this row */
             x[row] += SOR_factor * ((b[row] - val) / DIAG[row] - x[row]);
->>>>>>> 36db653a
           }
         }
       }
