--- conflicted
+++ resolved
@@ -99,7 +99,6 @@
 };
 
 
-<<<<<<< HEAD
 inline int ExpEvaluator::getPolar(int index) {
   return (index % (_three_times_num_exp * _num_polar)) / (3 * _num_polar);
 }
@@ -207,40 +206,4 @@
   }
 }
 
-
-=======
-/**
- * @brief Computes the exponential term for a optical length and polar angle.
- * @details This method computes \f$ 1 - exp(-\tau/sin(\theta_p)) \f$
- *          for some optical path length and polar angle. This method
- *          uses either a linear interpolation table (default) or the
- *          exponential intrinsic exp(...) function.
- * @param tau the optical path length (e.g., sigma_t times length)
- * @param polar the polar angle index
- * @return the evaluated exponential
- */
-inline FP_PRECISION ExpEvaluator::computeExponential(FP_PRECISION tau,
-                                                     int polar) {
-
-  FP_PRECISION exponential;
-
-  /* Evaluate the exponential using the lookup table - linear interpolation */
-  if (_interpolate) {
-    tau = std::min(tau, (_max_optical_length));
-    int index = floor(tau * _inverse_exp_table_spacing);
-    index *= _two_times_num_polar;
-    exponential = (1. - (_exp_table[index + 2 * polar] * tau +
-                  _exp_table[index + 2 * polar + 1]));
-  }
-
-  /* Evalute the exponential using the intrinsic exp(...) function */
-  else {
-    FP_PRECISION sintheta = _polar_quad->getSinTheta(polar);
-    exponential = 1.0 - exp(- tau / sintheta);
-  }
-
-  return exponential;
-}
-
->>>>>>> a88ae938
 #endif /* EXPEVALUATOR_H_ */