--- conflicted
+++ resolved
@@ -172,11 +172,6 @@
   /** Map storing the k-nearest stencil for each fsr */
   std::map<int, std::vector< std::pair<int, FP_PRECISION> > >
     _k_nearest_stencils;
-<<<<<<< HEAD
-
-public:
-=======
->>>>>>> 1e40ea68
 
   /** Array representing the total distance of each FSR centroid to its
    * k-nearest CMFD cells */
@@ -235,12 +230,6 @@
   std::vector< std::vector<int> >* getCellFSRs();
   bool isFluxUpdateOn();
   bool isCentroidUpdateOn();
-<<<<<<< HEAD
-  FP_PRECISION getFluxRatio(int cmfd_cell, int moc_group);
-  FP_PRECISION getUpdateRatio(int cmfd_cell, int moc_group, int fsr);
-  FP_PRECISION getDistanceToCentroid(Point* centroid, int cell, int surface);
-=======
->>>>>>> 1e40ea68
 
   /* Set parameters */
   void setSORRelaxationFactor(FP_PRECISION SOR_factor);
