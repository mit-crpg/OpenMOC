#include "Material.h"

static int auto_id = 10000;


/**
 * @brief Returns an auto-generated unique Material ID.
 * @details This method is intended as a utility method for user's writing
 *          OpenMOC input files. The method makes use of a static Material
 *          ID which is incremented each time the method is called to enable
 *          unique generation of monotonically increasing IDs. The method's
 *          first ID begins at 10000. Hence, user-defined material IDs greater
 *          than or equal to 10000 is prohibited.
 */
int material_id() {
  int id = auto_id;
  auto_id++;
  return id;
}


/**
 * @brief Resets the auto-generated unique Material ID counter to 10000.
 */
void reset_material_id() {
  auto_id = 10000;
}


/**
 * @brief Constructor sets the ID and unique ID for the Material.
 * @param id the user-specified optional Material ID
 * @param name the user-specified optional Material name
 */
Material::Material(int id, const char* name) {

  _material_type = GENERIC;

  /* If the user did not define an optional ID, create one */
  if (id == 0)
    _id = material_id();

  /* Use the user-defined ID */
  else
    _id = id;

  _name = NULL;
  setName(name);

  _sigma_t = NULL;
  _sigma_a = NULL;
  _sigma_f = NULL;
  _nu_sigma_f = NULL;
  _chi = NULL;
  
  _num_groups = 0;

  _fissionable = false;

  _data_aligned = false;

  return;
}


/**
 * @brief Destructor deletes all cross-section data structures from memory.
 */
Material::~Material() {

  if (_name != NULL)
    delete [] _name;

  /* If data is vector aligned */
  if (_data_aligned) {
    if (_sigma_t != NULL)
      MM_FREE(_sigma_t);

    if (_sigma_a != NULL)
      MM_FREE(_sigma_a);

    if (_sigma_f != NULL)
      MM_FREE(_sigma_f);

    if (_nu_sigma_f != NULL)
      MM_FREE(_nu_sigma_f);

    if (_chi != NULL)
      MM_FREE(_chi);

  }

  /* Data is not vector aligned */
  else {
    if (_sigma_t != NULL)
      delete [] _sigma_t;

    if (_sigma_a != NULL)
      delete [] _sigma_a;

    if (_sigma_f != NULL)
      delete [] _sigma_f;

    if (_nu_sigma_f != NULL)
      delete [] _nu_sigma_f;

    if (_chi != NULL)
      delete [] _chi;
  }
}


/**
 * @brief Return the Material's user-defined ID
 * @return the Material's user-defined ID
 */
int Material::getId() const {
  return _id;
}


/**
 * @brief Return the user-defined name of the Material
 * @return the Material name
 */
char* Material::getName() const {
  return _name;
}

/**
 * @brief Return the type of Material
 * @return the Material type
 */
materialType Material::getMaterialType() const {
  return _material_type;
}


/**
 * @brief Returns the number of energy groups for this Material's nuclear data.
 * @return the number of energy groups
 */
int Material::getNumEnergyGroups() const {
  return _num_groups;
}


/**
 * @brief Return the array of the Material's total cross-sections.
 * @return the pointer to the Material's array of total cross-sections
 */
FP_PRECISION* Material::getSigmaT() {
  if (_sigma_t == NULL)
    log_printf(ERROR, "Unable to return Material %d's total "
               "cross-section since it has not yet been set", _id);

  return _sigma_t;
}



/**
 * @brief Return the array of the Material's absorption cross-sections.
 * @return the pointer to the Material's array of absorption cross-sections
 */
FP_PRECISION* Material::getSigmaA() {
  if (_sigma_a == NULL)
      log_printf(ERROR, "Unable to return Material %d's absorption "
                 "cross-section since it has not yet been set", _id);

  return _sigma_a;
}


/**
 * @brief Return the array of the Material's fission cross-sections.
 * @return the pointer to the Material's array of fission cross-sections
 */
FP_PRECISION* Material::getSigmaF() {
  if (_sigma_f == NULL)
    log_printf(ERROR, "Unable to return material %d's fission "
               "cross-section since it has not yet been set", _id);

  return _sigma_f;
}


/**
 * @brief Return the array of the Material's fission cross-sections
 *        multiplied by nu \f$ \nu \f$.
 * @return the pointer to the Material's array of fission cross-sections
 *         multiplied by nu \f$ \nu \f$
 */
FP_PRECISION* Material::getNuSigmaF() {
  if (_nu_sigma_f == NULL)
    log_printf(ERROR, "Unable to return Material %d's nu times fission "
               "cross-section since it has not yet been set", _id);

  return _nu_sigma_f;
}


/**
 * @brief Return the array of the Material's chi \f$ \chi \f$.
 * @return the pointer to the Material's array of chi \f$ \chi \f$ values
 */
FP_PRECISION* Material::getChi() {
  if (_chi == NULL)
    log_printf(ERROR, "Unable to return Material %d's chi spectrum "
               "since it has not yet been set", _id);

  return _chi;
}


/**
 * @brief Get the Material's total cross section for some energy group.
 * @param group the energy group
 * @return the total cross section
 */
FP_PRECISION Material::getSigmaTByGroup(int group) {    
  if (_sigma_t == NULL)
    log_printf(ERROR, "Unable to return Material %d's total "
               "cross section since it has not yet been set", _id);
               
  if (group <= 0 || group > _num_groups)
    log_printf(ERROR, "Unable to get sigma_t for group %d for Material "
               "%d which contains %d energy groups", group, _id, _num_groups);
               
  return _sigma_t[group-1];
}


/**
 * @brief Get the Material's absorption cross section for some energy group.
 * @param group the energy group
 * @return the absorption cross section
 */
FP_PRECISION Material::getSigmaAByGroup(int group) {    
  if (_sigma_a == NULL)
    log_printf(ERROR, "Unable to return Material %d's absorption "
               "cross section since it has not yet been set", _id);
  
  if (group <= 0 || group > _num_groups)
    log_printf(ERROR, "Unable to get sigma_a for group %d for Material "
               "%d which contains %d energy groups", group, _id, _num_groups);
  
  return _sigma_a[group-1];
}


/**
<<<<<<< HEAD
=======
 * @brief Get the Material's scattering cross section for some energy group.
 * @param origin the incoming energy group
 * @param destination the outgoing energy group
 * @return the scattering cross section
 */
FP_PRECISION Material::getSigmaSByGroup(int origin, int destination) {   
  if (_sigma_s == NULL)
    log_printf(ERROR, "Unable to return Material %d's scattering "
               "cross section since it has not yet been set", _id);
  
  if (origin <= 0 || destination <= 0 || origin > _num_groups || destination > _num_groups)
    log_printf(ERROR, "Unable to get sigma_s for group %d,%d for Material %d "
               "which contains %d energy groups",
               origin, destination, _id, _num_groups);
   
  return getSigmaSByGroupInline(origin-1,destination-1);
  
}


/**
>>>>>>> 5a0bd5db
 * @brief Get the Material's fission cross section for some energy group.
 * @param group the energy group
 * @return the fission cross section
 */
FP_PRECISION Material::getSigmaFByGroup(int group) {    
  if (_sigma_f == NULL)
    log_printf(ERROR, "Unable to return material %d's fission "
               "cross section since it has not yet been set", _id);
  
  if (group <= 0 || group > _num_groups)
    log_printf(ERROR, "Unable to get sigma_f for group %d for Material "
               "%d which contains %d energy groups", group, _id, _num_groups);  
  
  return _sigma_f[group-1];
}    


/**
 * @brief Get the Material's nu-fission cross section for some energy group.
 * @param group the energy group
 * @return the nu-fission cross section
 */
FP_PRECISION Material::getNuSigmaFByGroup(int group) {    
  if (_nu_sigma_f == NULL)
    log_printf(ERROR, "Unable to return Material %d's nu-fission "
               "cross section since it has not yet been set", _id);
  
  if (group <= 0 || group > _num_groups)
    log_printf(ERROR, "Unable to get nu_sigma_f for group %d for Material "
               "%d which contains %d energy groups", group, _id, _num_groups);
  
  return _nu_sigma_f[group-1];
}    


/**
 * @brief Get the Material's fission spectrum for some energy group.
 * @param group the energy group
 * @return the fission spectrum
 */
FP_PRECISION Material::getChiByGroup(int group) {        
  if (_chi == NULL)
    log_printf(ERROR, "Unable to return Material %d's chi spectrum "
               "since it has not yet been set", _id);
  
  if (group <= 0 || group > _num_groups)
    log_printf(ERROR, "Unable to get chi for group %d for Material "
               "%d which contains %d energy groups", group, _id, _num_groups);
  
  return _chi[group-1];
}  


/**
 * @brief Returns whether or not the Material contains a fissionable (non-zero)
 *        fission cross-section.
 * @return true if fissionable, false otherwise
 */
bool Material::isFissionable() {
  return _fissionable;
}


/**
 * @brief Returns true if the data is vector aligned, false otherwise (default).
 * @return Whether or not the Material's data is vector aligned
 */
bool Material::isDataAligned() {
  return _data_aligned;
}


/**
 * @brief Returns the rounded up number of energy groups to fill an integral
 *        number of vector lengths.
 * @return The number of vector-aligned energy groups
 */
int Material::getNumVectorGroups() {
  return _num_vector_groups;
}


/**
 * @brief Sets the name of the Material
 * @param name the Material name string
 */
void Material::setName(const char* name) {
  int length = strlen(name);

  if (_name != NULL)
    delete [] _name;

  /* Initialize a character array for the Material's name */
  _name = new char[length+1];

  /* Copy the input character array Material name to the class attribute name */
  for (int i=0; i <= length; i++)
    _name[i] = name[i];
}


/**
 * @brief Set the number of energy groups for this Material.
 * @param num_groups the number of energy groups.
 */
void Material::setNumEnergyGroups(const int num_groups) {

  if (num_groups < 0)
    log_printf(ERROR, "Unable to set the number of energy groups for "
               "material %d to %d", _id, num_groups);

  _num_groups = num_groups;

  /* Free old data arrays if they were allocated for a previous simulation */

  /* If data is vector aligned */
  if (_data_aligned) {
    if (_sigma_t != NULL)
      MM_FREE(_sigma_t);

    if (_sigma_a != NULL)
      MM_FREE(_sigma_a);

    if (_sigma_f != NULL)
      MM_FREE(_sigma_f);

    if (_nu_sigma_f != NULL)
      MM_FREE(_nu_sigma_f);

    if (_chi != NULL)
      MM_FREE(_chi);
  }

  /* Data is not vector aligned */
  else {
    if (_sigma_t != NULL)
      delete [] _sigma_t;

    if (_sigma_a != NULL)
      delete [] _sigma_a;

    if (_sigma_f != NULL)
      delete [] _sigma_f;

    if (_nu_sigma_f != NULL)
      delete [] _nu_sigma_f;

    if (_chi != NULL)
      delete [] _chi;

  }

  /* Allocate memory for data arrays */
  _sigma_t = new FP_PRECISION[_num_groups];
  _sigma_a = new FP_PRECISION[_num_groups];
  _sigma_f = new FP_PRECISION[_num_groups];
  _nu_sigma_f = new FP_PRECISION[_num_groups];
  _chi = new FP_PRECISION[_num_groups];


  /* Assign the null vector to each data array */
  memset(_sigma_t, 0.0, sizeof(FP_PRECISION) * _num_groups);
  memset(_sigma_a, 0.0, sizeof(FP_PRECISION) * _num_groups);
  memset(_sigma_f, 0.0, sizeof(FP_PRECISION) * _num_groups);
  memset(_nu_sigma_f, 0.0, sizeof(FP_PRECISION) * _num_groups);
  memset(_chi, 0.0, sizeof(FP_PRECISION) * _num_groups);
}



/**
 * @brief Reallocates the Material's cross-section data structures along
 *        word-aligned boundaries
 * @details This method is used to assist with SIMD auto-vectorization of the
 *          MOC routines in the Solver classes. Rather than using the assigned
 *          number of energy groups, this method adds "dummy" energy groups
 *          such that the total number of groups is some multiple of VEC_LENGTH
 *          (typically 4, 8, or 16). As a result, the SIMD-vectorized Solver
 *          subclasses can break up loops over energy groups in such a way
 *          to "expose" the SIMD nature of the algorithm.
 */
void Material::alignData() {

  /* If the data has already been aligned, do nothing */
  if (_data_aligned)
    return;

  if (_num_groups <= 0)
    log_printf(ERROR, "Unable to align Material %d data since the "
               "cross-sections have not yet been set\n", _id);

  _num_vector_groups = (_num_groups / VEC_LENGTH) + 1;

  /* Allocate memory for the new aligned xs data */
  int size = _num_vector_groups * VEC_LENGTH * sizeof(FP_PRECISION);

  /* Allocate word-aligned memory for cross-section data arrays */
  FP_PRECISION* new_sigma_t = (FP_PRECISION*)MM_MALLOC(size, VEC_ALIGNMENT);
  FP_PRECISION* new_sigma_a = (FP_PRECISION*)MM_MALLOC(size, VEC_ALIGNMENT);
  FP_PRECISION* new_sigma_f = (FP_PRECISION*)MM_MALLOC(size, VEC_ALIGNMENT);
  FP_PRECISION* new_nu_sigma_f=(FP_PRECISION*)MM_MALLOC(size, VEC_ALIGNMENT);
  FP_PRECISION* new_chi = (FP_PRECISION*)MM_MALLOC(size, VEC_ALIGNMENT);

  /* Initialize data structures to ones for sigma_t since it is used to
   * divide the source in the solver, and zeroes for everything else */
  size = _num_vector_groups * VEC_LENGTH * sizeof(FP_PRECISION);
  for (int i=0; i < _num_vector_groups * VEC_LENGTH; i++) {
    new_sigma_t[i] = 1.0;
    new_sigma_a[i] = 0.0;
    new_sigma_f[i] = 0.0;
    new_nu_sigma_f[i] = 0.0;
    new_chi[i] = 0.0;
  }

  /* Copy materials data from unaligned arrays into new aligned arrays */
  size = _num_groups * sizeof(FP_PRECISION);
  memcpy(new_sigma_t, _sigma_t, size);
  memcpy(new_sigma_a, _sigma_a, size);
  memcpy(new_sigma_f, _sigma_f, size);
  memcpy(new_nu_sigma_f, _nu_sigma_f, size);
  memcpy(new_chi, _chi, size);

  /* Delete the old unaligned arrays */
  delete [] _sigma_t;
  delete [] _sigma_a;
  delete [] _sigma_f;
  delete [] _nu_sigma_f;
  delete [] _chi;

  /* Set the material's array pointers to the new aligned arrays */
  _sigma_t = new_sigma_t;
  _sigma_a = new_sigma_a;
  _sigma_f = new_sigma_f;
  _nu_sigma_f = new_nu_sigma_f;
  _chi = new_chi;

  _data_aligned = true;

  return;
}

/* ************************************************************************** */


/**
 * @brief Constructor sets the ID and unique ID for the MacroMaterial.
 * @param id the user-specified optional Material ID
 * @param name the user-specified optional Material name
 */
MacroMaterial::MacroMaterial(int id, const char* name) : Material(id,name) {
    
  _material_type = MACRO;
  
  _sigma_s = NULL;
  _dif_coef = NULL;
  _dif_hat = NULL;
  _dif_tilde = NULL;
  _buckling = NULL;
  
  return;
}


/**
 * @brief Destructor deletes all cross-section data structures from memory.
 */
MacroMaterial::~MacroMaterial() {
  if (_data_aligned) {
    if (_sigma_s != NULL)
      MM_FREE(_sigma_s);
  }
  
  else {
    if (_sigma_s != NULL)
      delete [] _sigma_s;
  }
  
  if (_dif_coef != NULL)
    delete [] _dif_coef;
  
  if (_dif_hat != NULL)
    delete [] _dif_hat;
  
  if (_dif_tilde != NULL)
    delete [] _dif_tilde;
    
  if (_buckling != NULL)
    delete [] _buckling;
  
  
}


/**
 * @brief Return the array of the Material's scattering cross-section matrix.
 * @return the pointer to the Material's array of scattering cross-sections
 */
FP_PRECISION* MacroMaterial::getSigmaS() {
  if (_sigma_s == NULL)
    log_printf(ERROR, "Unable to return Material %d's scattering "
               "cross-section since it has not yet been set", _id);

  return _sigma_s;
}


/**
 * @brief Return the array of the Material's diffusion coefficients.
 * @return the pointer to the Material's array of diffusion coefficients
 */
FP_PRECISION* MacroMaterial::getDifCoef() {

  if (_dif_coef == NULL){

    _dif_coef = new FP_PRECISION[_num_groups];

    for (int e = 0; e < _num_groups; e++)
      _dif_coef[e] = 0.0;
  }

  return _dif_coef;
}


/**
 * @brief Return the array of the Material's surface diffusion coefficients.
 * @details Returns the diffusion coefficients \f$ \hat{D} \f$ for this Material
 *           on each of the four surfaces of a CMFD mesh cell.
 * @return the pointer to the Material's array of surface diffusion coefficients
 */
FP_PRECISION* MacroMaterial::getDifHat() {

  if (_dif_hat == NULL){

    _dif_hat = new FP_PRECISION[4*_num_groups];

    for (int e = 0; e < 4*_num_groups; e++)
      _dif_hat[e] = 0.0;
  }

  return _dif_hat;
}


/**
 * @brief Return the array of the Material's CMFD correction to the surface
 *        diffusion coefficients.
 * @return the pointer to the Material's array of CMFD correction to the
 *         surface diffusion coefficients
 */
FP_PRECISION* MacroMaterial::getDifTilde() {

  if (_dif_tilde == NULL){

    _dif_tilde = new FP_PRECISION[4*_num_groups];

    for (int e = 0; e < 4*_num_groups; e++)
      _dif_tilde[e] = 0.0;
  }

  return _dif_tilde;
}


/**
 * @brief Return the array of the Material's CMFD correction to the surface
 *        diffusion coefficients.
 * @return the pointer to the Material's array of CMFD correction to
 *         the surface diffusion coefficients
 */
FP_PRECISION* MacroMaterial::getBuckling() {

  if (_buckling == NULL){

    _buckling = new FP_PRECISION[_num_groups];

    for (int e = 0; e < _num_groups; e++)
      _buckling[e] = 0.0;
  }

  return _buckling;
}


/**
 * @brief Get the Material's scattering cross section for some energy group.
 * @param origin the incoming energy group
 * @param destination the outgoing energy group
 * @return the scattering cross section
 */
FP_PRECISION MacroMaterial::getSigmaSByGroup(int origin, int destination) {   
  if (_sigma_s == NULL)
    log_printf(ERROR, "Unable to return Material %d's scattering "
               "cross section since it has not yet been set", _id);
  
  if (origin <= 0 || destination <= 0 || origin > _num_groups || destination > _num_groups)
    log_printf(ERROR, "Unable to get sigma_s for group %d,%d for Material %d "
               "which contains %d energy groups",
               origin, destination, _uid, _num_groups);
   
  return getSigmaSByGroupInline(origin-1,destination-1);
  
}


/**
 * @brief Get the scattering source for the Material for a given energy group
 * @param group the energy group
 * @param flux pointer to an array of flux values
 * @return the scatter source
 */
FP_PRECISION MacroMaterial::getScatterSource(int group, FP_PRECISION* flux) {
  FP_PRECISION scatter_source;
  FP_PRECISION scatter_sources[_num_groups]; 
          
  scatter_source = 0;    

  for (int g=0; g < _num_groups; g++)
    scatter_sources[g] =  getSigmaSByGroupInline(g,group) * 
                                 flux[g];

  scatter_source=pairwise_sum<FP_PRECISION>(&scatter_sources[0],
                                             _num_groups);
                                             
  return scatter_source;
    
}


/**
 * @brief Get the Material's diffustion coefficient for some energy group.
 * @param group the energy group
 * @return the diffusion coefficient
 */
FP_PRECISION MacroMaterial::getDifCoefByGroup(int group) {
  if (_dif_coef == NULL)
    log_printf(ERROR, "Unable to return Material %d's diffusion coefficient "
               "since it has not yet been set", _id);
  
  if (group <= 0 || group > _num_groups)
    log_printf(ERROR, "Unable to get dif_coef for group %d for Material "
               "%d which contains %d energy groups", group, _id, _num_groups);
  
  return _dif_coef[group-1];
}


/**
 * @brief Get the Material's dif_hat for some energy group.
 * @param group the energy group
 * @param surface the index of the surface
 * @return the dif_hat value
 */
FP_PRECISION MacroMaterial::getDifHatByGroup(int group, int surface) {
  if (_dif_hat == NULL)
    log_printf(ERROR, "Unable to return Material %d's dif_hat "
               "since it has not yet been set", _id);
  
  if (group <= 0 || group > _num_groups)
    log_printf(ERROR, "Unable to get dif_hat for group %d for Material "
               "%d which contains %d energy groups", group, _id, _num_groups);
               
  return _dif_hat[surface*_num_groups + (group-1)];
}


/**
 * @brief Get the Material's dif_tilde for some energy group.
 * @param group the energy group
 * @return the dif_tilde value
 */
FP_PRECISION MacroMaterial::getDifTildeByGroup(int group) {
  if (_dif_tilde == NULL)
    log_printf(ERROR, "Unable to return Material %d's dif_tilde "
               "since it has not yet been set", _id);
  
  if (group <= 0 || group > _num_groups)
    log_printf(ERROR, "Unable to get dif_tilde for group %d for Material "
               "%d which contains %d energy groups", group, _id, _num_groups);
  
  return _dif_tilde[group-1];
}


/**
 * @brief Get the Material's buckling for some energy group.
 * @param group the energy group
 * @return the buckling value
 */
FP_PRECISION MacroMaterial::getBucklingByGroup(int group) {
  if (_buckling == NULL)
    log_printf(ERROR, "Unable to return Material %d's buckling "
               "since it has not yet been set", _id);
  
  if (group <= 0 || group > _num_groups)
    log_printf(ERROR, "Unable to get buckling for group %d for Material "
               "%d which contains %d energy groups", group, _id, _num_groups);
  
  return _buckling[group-1];
}


/**
 * @brief Set the number of energy groups for this Material.
 * @param num_groups the number of energy groups.
 */
void MacroMaterial::setNumEnergyGroups(const int num_groups) {
  Material::setNumEnergyGroups(num_groups);
  
  /* Free old data arrays if they were allocated for a previous simulation */

  /* If data is vector aligned */
  if (_data_aligned) {
    if (_sigma_s != NULL)
      MM_FREE(_sigma_s);
  }

  /* Data is not vector aligned */
  else {
    if (_sigma_s != NULL)
      delete [] _sigma_s;
  }

  if (_dif_coef != NULL)
    delete [] _dif_coef;

  if (_dif_hat != NULL)
    delete [] _dif_hat;

  if (_dif_tilde != NULL)
    delete [] _dif_tilde;

  if (_buckling != NULL)
    delete [] _buckling;

  /* Allocate memory for data arrays */
  _sigma_s = new FP_PRECISION[_num_groups*_num_groups];


  /* Assign the null vector to each data array */
  memset(_sigma_s, 0.0, sizeof(FP_PRECISION) * _num_groups * _num_groups);
  
}


/**
 * @brief Set the Material's array of total cross-sections.
 * @details This method is a helper function to allow OpenMOC users to assign
 *          the Material's nuclear data in Python. A user must initialize a
 *          NumPy array of the correct size (i.e., a float64 array the length
 *          of the number of energy groups) as input to this function. This
 *          function then fills the NumPy array with the data values for the
 *          Material's total cross-sections. An example of how this function
 *          might be called in Python is as follows:
 *
 * @code
 *          sigma_t = numpy.array([0.05, 0.1, 0.15, ... ])
 *          material = openmoc.Material(openmoc.material_id())
 *          material.setSigmaT(sigma_t)
 * @endcode
 *
 * @param xs the array of total cross-sections
 * @param num_groups the number of energy groups
 */
void MacroMaterial::setSigmaT(double* xs, int num_groups) {

  if (_num_groups != num_groups)
    log_printf(ERROR, "Unable to set sigma_t with %d groups for Material "
               "%d which contains %d energy groups", 
               num_groups, _id, _num_groups);

  for (int i=0; i < _num_groups; i++)
    _sigma_t[i] = FP_PRECISION(xs[i]);
}


/**
 * @brief Set the Material's total cross-section for some energy group.
 * @param xs the total cross-section
 * @param group the energy group
 */
void MacroMaterial::setSigmaTByGroup(double xs, int group) {

  if (group <= 0 || group > _num_groups)
    log_printf(ERROR, "Unable to set sigma_t for group %d for Material "
               "%d which contains %d energy groups", group, _id, _num_groups);

  _sigma_t[group-1] = xs;
}


/**
 * @brief Set the Material's array of absorption scattering cross-sections.
 * @details This method is a helper function to allow OpenMOC users to assign
 *          the Material's nuclear data in Python. A user must initialize a
 *          NumPy array of the correct size (i.e., a float64 array the length
 *          of the number of energy groups) as input to this function. This
 *          function then fills the NumPy array with the data values for the
 *          Material's absorption cross-sections. An example of how this
 *          function might be called in Python is as follows:
 *
 * @code
 *          sigma_a = numpy.array([0.05, 0.1, 0.15, ... ])
 *          material = openmoc.Material(openmoc.material_id())
 *          material.setSigmaA(sigma_a)
 * @endcode
 *
 * @param xs the array of absorption scattering cross-sections
 * @param num_groups the number of energy groups
 */
void MacroMaterial::setSigmaA(double* xs, int num_groups) {

  if (_num_groups != num_groups)
    log_printf(ERROR, "Unable to set sigma_a with %d groups for Material "
               "%d which contains %d energy groups", num_groups, 
               _id, _num_groups);

  for (int i=0; i < _num_groups; i++){
    _sigma_a[i] = FP_PRECISION(xs[i]);

    if (_buckling != NULL & _dif_coef != NULL)
      _sigma_a[i] += FP_PRECISION(_buckling[i] * _dif_coef[i]);
  }
}


/**
 * @brief Set the Material's absorption cross-section for some energy group.
 * @param xs the absorption cross-section
 * @param group the energy group
 */
void MacroMaterial::setSigmaAByGroup(double xs, int group) {

  if (group <= 0 || group > _num_groups)
    log_printf(ERROR, "Unable to set sigma_a for group %d for material "
               "%d which contains %d energy groups", group, _id, _num_groups);

  _sigma_a[group-1] = xs;
}




/**
 * @brief Set the Material's 2D array of scattering cross-sections.
 * @details The array should be passed to OpenMOC as a 1D array in 
 *          column-major order.  This assumes the standard convention, 
 *          where column index is the origin group and the row index is
 *          the destination group.  That is, the array should be ordered
 *          as follows:
 *              1 -> 1
 *              1 -> 2
 *              1 -> 3
 *                ...
 *              2 -> 1
 *              2 -> 2
 *                ...         
 *
 *          Note that if the scattering matrix is defined in NumPy by
 *          the standard convention, "flat" will put the matrix into row
 *          major order.  Thus, one should transpose the matrix before
 *          flattening. 
 * 
 *          For cache efficiency, the transpose of the input is actually
 *          stored in OpenMOC.
 * 
 *          This method is a helper function to allow OpenMOC users to assign
 *          the Material's nuclear data in Python. A user must initialize a
 *          NumPy array of the correct size (i.e., a float64 array the length
 *          of the square of the number of energy groups) as input to this 
 *          function. This function then fills the NumPy array with the data 
 *          values for the Material's scattering cross-sections. An example 
 *          of how this function might be called in Python is as follows:
 *
 * @code
 *          sigma_s = numpy.array([[0.05,    0,    0,     ... ],
 *                                 [0.10, 0.08,   ...     ... ],
 *                                             ...
 *                                 [...        ...        ... ]])
 *          sigma_s = numpy.transpose(sigma_s)
 *          material = openmoc.Material(openmoc.material_id())
 *          material.setSigmaS(sigma_s.flat)
 * @endcode
 *
 * @param xs the array of scattering cross-sections
 * @param num_groups_squared the number of energy groups squared
 */
void MacroMaterial::setSigmaS(double* xs, int num_groups_squared) {

  if (_num_groups*_num_groups != num_groups_squared)
    log_printf(ERROR, "Unable to set sigma_s with %f groups for Material %d "
               "which contains %d energy groups",
                float(sqrt(num_groups_squared)), _id, _num_groups);

  for (int dest=0; dest < _num_groups; dest++) {
    for (int orig=0; orig < _num_groups; orig++)
      setSigmaSByGroup(xs[orig*_num_groups+dest],orig+1,dest+1);
  }
}


/**
 * @brief Set the Material's scattering cross-section for some energy group.
 * @param xs the scattering cross-section
 * @param origin the column index in the scattering matrix
 * @param destination the row index in the scattering matrix
 */
void MacroMaterial::setSigmaSByGroup(double xs, int origin, int destination) {

  if (origin <= 0 || destination <= 0 || origin > _num_groups
                  || destination > _num_groups)
    log_printf(ERROR, "Unable to set sigma_s for group %d -> %d for Material %d "
               "which contains %d energy groups",
               origin, destination, _id, _num_groups);

  _sigma_s[(destination-1)*_num_groups + origin-1] = xs;
}


/**
 * @brief Set the Material's array of fission cross-sections.
 * @details This method is a helper function to allow OpenMOC users to assign
 *          the Material's nuclear data in Python. A user must initialize a
 *          NumPy array of the correct size (i.e., a float64 array the length
 *          of the number of energy groups) as input to this function. This
 *          function then fills the NumPy array with the data values for the
 *          Material's fission cross-sections. An example of how this
 *          function might be called in Python is as follows:
 *
 * @code
 *          sigma_f = numpy.array([0.05, 0.1, 0.15, ... ])
 *          material = openmoc.Material(openmoc.material_id())
 *          material.setSigmaF(sigma_f)
 * @endcode
 *
 * @param xs the array of fission cross-sections
 * @param num_groups the number of energy groups
 */
void MacroMaterial::setSigmaF(double* xs, int num_groups) {

  if (_num_groups != num_groups)
    log_printf(ERROR, "Unable to set sigma_f with %d groups for Material "
               "%d which contains %d energy groups", num_groups, 
               _id, _num_groups);

  for (int i=0; i < _num_groups; i++)
    _sigma_f[i] = xs[i];

  /* Determine whether or not this Material is fissionable */
  _fissionable = false;

  for (int i=0; i < _num_groups; i++) {
    if (_sigma_f[i] > 0.0 || _nu_sigma_f[i] > 0.0) {
      _fissionable = true;
      return;
    }
  }
}


/**
 * @brief Set the Material's fission cross-section for some energy group.
 * @param xs the fission cross-section
 * @param group the energy group
 */
void MacroMaterial::setSigmaFByGroup(double xs, int group) {

  if (group <= 0 || group > _num_groups)
    log_printf(ERROR, "Unable to set sigma_f for group %d for Material "
               "%d which contains %d energy groups", group, _id, _num_groups);

  _sigma_f[group-1] = xs;

  /* Determine whether or not this Material is fissionable */
  _fissionable = false;

  for (int i=0; i < _num_groups; i++) {
    if (_sigma_f[i] > 0.0 || _nu_sigma_f[i] > 0.0) {
      _fissionable = true;
      return;
    }
  }
}


/**
 * @brief Set the Material's array of fission cross-sections multiplied by
 *         \f$ \nu \f$
 * @param xs the array of fission cross-sections multiplied by nu
 *        \f$ \nu \f$
 * @param num_groups the number of energy groups
*/
void MacroMaterial::setNuSigmaF(double* xs, int num_groups) {

  if (_num_groups != num_groups)
    log_printf(ERROR, "Unable to set nu_sigma_f with %d groups for Material %d "
              "which contains %d energy groups", num_groups, _id, _num_groups);

  for (int i=0; i < _num_groups; i++)
    _nu_sigma_f[i] = xs[i];
    
  /* Determine whether or not this Material is fissionable */
  _fissionable = false;

  for (int i=0; i < _num_groups; i++) {
    if (_sigma_f[i] > 0.0 || _nu_sigma_f[i] > 0.0) {
      _fissionable = true;
      return;
    }
  }
}


/**
 * @brief Set the Material's fission cross-section multiplied by \f$ \nu \f$
 *        for some energy group.
 * @details This method is a helper function to allow OpenMOC users to assign
 *          the Material's nuclear data in Python. A user must initialize a
 *          NumPy array of the correct size (i.e., a float64 array the length
 *          of the number of energy groups) as input to this function. This
 *          function then fills the NumPy array with the data values for the
 *          Material's nu*fission cross-sections. An example of how this
 *          function might be called in Python is as follows:
 *
 * @code
 *          nu_sigma_f = numpy.array([0.05, 0.1, 0.15, ... ])
 *          material = openmoc.Material(openmoc.material_id())
 *          material.setNuSigmaF(nu_sigma_f)
 * @endcode
 *
 * @param xs the fission cross-section multiplied by nu \f$ \nu \f$
 * @param group the energy group
 */
void MacroMaterial::setNuSigmaFByGroup(double xs, int group) {

  if (group <= 0 || group > _num_groups)
    log_printf(ERROR, "Unable to set nu_sigma_f for group %d for Material "
               "%d which contains %d energy groups", group, _id, _num_groups);

  _nu_sigma_f[group-1] = xs;

  /* Determine whether or not this Material is fissionable */
  _fissionable = false;

  for (int i=0; i < _num_groups; i++) {
    if (_sigma_f[i] > 0.0 || _nu_sigma_f[i] > 0.0) {
      _fissionable = true;
      return;
    }
  }
}



/**
 * @brief Set the Material's array of chi \f$ \chi \f$ values.
 * @details This method is a helper function to allow OpenMOC users to assign
 *          the Material's nuclear data in Python. A user must initialize a
 *          NumPy array of the correct size (i.e., a float64 array the length
 *          of the number of energy groups) as input to this function. This
 *          function then fills the NumPy array with the data values for the
 *          Material's chi distribution. An example of how this function might
 *          be called in Python is as follows:
 *
 * @code
 *          chi = numpy.array([0.05, 0.1, 0.15, ... ])
 *          material = openmoc.Material(openmoc.material_id())
 *          material.setChi(chi)
 * @endcode
 *
 * @param xs the array of chi \f$ \chi \f$ values
 * @param num_groups the number of energy groups
 */
void MacroMaterial::setChi(double* xs, int num_groups) {

  if (_num_groups != num_groups)
    log_printf(ERROR, "Unable to set chi with %d groups for Material "
               "%d which contains %d energy groups", num_groups, 
               _id, _num_groups);

  double chi_sum = 0.0;
  for (int i=0; i < _num_groups; i++)
    chi_sum += xs[i];

  for (int i=0; i < _num_groups; i++){
    if (chi_sum == 0)
      _chi[i] = xs[i];
    else
      _chi[i] = xs[i] / chi_sum;
  }
}


/**
 * @brief Set the Material's chi value for some energy group.
 * @param xs the chi value (\f$ \Chi \f$)
 * @param group the energy group
 */
void MacroMaterial::setChiByGroup(double xs, int group) {

  if (group <= 0 || group > _num_groups)
    log_printf(ERROR, "Unable to set chi for group %d for Material "
              "%d which contains %d energy groups", group, 
              _id, _num_groups);

  _chi[group-1] = xs;
}


/**
 * @brief Set the Material's array of diffusion coefficients.
 * @details This method is a helper function to allow OpenMOC users to assign
 *          the Material's nuclear data in Python. A user must initialize a
 *          NumPy array of the correct size (i.e., a float64 array the length
 *          of the number of energy groups) as input to this function. This
 *          function then fills the NumPy array with the data values for the
 *          Material's diffusion coefficients. An example of how this
 *          function might be called in Python is as follows:
 *
 * @code
 *          dif_coef = numpy.array([0.05, 0.1, 0.15, ... ])
 *          material = openmoc.Material(openmoc.material_id())
 *          material.setDifCoef(dif_coef)
 * @endcode
 *
 * @param xs the array of diffusion coefficents
 * @param num_groups the number of energy groups
 */
void MacroMaterial::setDifCoef(double* xs, int num_groups) {

  if (_num_groups != num_groups)
    log_printf(ERROR, "Unable to set diffusion coefficient with %d groups for "
               "Material %d which contains %d energy groups", num_groups,
               _id, _num_groups);

  if (_dif_coef == NULL)
    _dif_coef = new FP_PRECISION[_num_groups];

  for (int i=0; i < _num_groups; i++)
    _dif_coef[i] = xs[i];
}


/**
 * @brief Set the Material's diffusion coefficient for some energy group.
 * @param xs the diffusion coefficient
 * @param group the energy group
 */
void MacroMaterial::setDifCoefByGroup(double xs, int group) {

  if (group <= 0 || group > _num_groups)
    log_printf(ERROR, "Unable to set diffusion coefficient for group %d for "
               "Material %d which contains %d energy groups",
               group, _id, _num_groups);

  if (_dif_coef == NULL){
    _dif_coef = new FP_PRECISION[_num_groups];

    for (int i=0; i < _num_groups; i++)
      _dif_coef[i] = 0.0;
  }

  _dif_coef[group-1] = xs;
}


/**
 * @brief Set the Material's array of diffusion coefficients.
 * @details This method is a helper function to allow OpenMOC users to assign
 *          the Material's nuclear data in Python. A user must initialize a
 *          NumPy array of the correct size (i.e., a float64 array the length
 *          of the number of energy groups) as input to this function. This
 *          function then fills the NumPy array with the data values for the
 *          Material's surface diffusion coefficients. An example of how this
 *          function might be called in Python is as follows:
 *
 * @code
 *          dif_hat = numpy.array([0.05, 0.1, 0.15, ... ])
 *          material = openmoc.Material(openmoc.material_id())
 *          material.setDifHat(dif_hat)
 * @endcode
 *
 * @param xs the array of surface diffusion coefficents
 * @param num_groups the number of energy groups
 */
void MacroMaterial::setDifHat(double* xs, int num_groups) {

  if (_num_groups != num_groups)
    log_printf(ERROR, "Unable to set diffusion coefficient with %d groups "
               "for Material %d which contains %d energy groups", num_groups,
               _id, _num_groups);

  if (_dif_hat == NULL)
    _dif_hat = new FP_PRECISION[4*_num_groups];

  for (int i=0; i < _num_groups*4; i++)
    _dif_hat[i] = xs[i];
}


/**
 * @brief Set the Material's diffusion coefficient for some energy group along
 *        some CMFD mesh cell.
 * @param xs the diffusion coefficient along some mesh cell surface
 * @param group the energy group
 * @param surface the Surface corresponding to this coefficient
 */
void MacroMaterial::setDifHatByGroup(double xs, int group, int surface) {

  if (group <= 0 || group > _num_groups)
    log_printf(ERROR, "Unable to set diffusion coefficient for group %d for "
              "Material %d which contains %d energy groups",
              group, _id, _num_groups);

  if (_dif_hat == NULL){

    _dif_hat = new FP_PRECISION[4*_num_groups];

    for (int i=0; i < _num_groups*4; i++)
      _dif_hat[i] = 0.0;
  }

  _dif_hat[surface*_num_groups + (group-1)] = xs;
}


/**
 * @brief Set the Material's array of diffusion coefficients.
 * @details This method is a helper function to allow OpenMOC users to assign
 *          the Material's nuclear data in Python. A user must initialize a
 *          NumPy array of the correct size (i.e., a float64 array the length
 *          of the number of energy groups) as input to this function. This
 *          function then fills the NumPy array with the data values for the
 *          Material's CMFD corrected diffusion coefficients. An example of how
 *          this function might be called in Python is as follows:
 *
 * @code
 *          dif_tilde = numpy.array([0.05, 0.1, 0.15, ... ])
 *          material = openmoc.Material(openmoc.material_id())
 *          material.setDifTilde(dif_tilde)
 * @endcode
 *
 * @param xs the array of CMFD corrected diffusion coefficents
 * @param num_groups the number of energy groups
 */
void MacroMaterial::setDifTilde(double* xs, int num_groups) {

  if (_num_groups != num_groups)
    log_printf(ERROR, "Unable to set diffusion coefficient with %d groups "
              "for Material %d which contains %d energy groups", num_groups,
              _id, _num_groups);

  if (_dif_tilde == NULL){
    _dif_tilde = new FP_PRECISION[4*_num_groups];
  }

  for (int i=0; i < _num_groups*4; i++)
    _dif_tilde[i] = xs[i];
}


/**
 * @brief Set the Material's CMFD corrected diffusion coefficient for some
 *        energy group.
 * @param xs the CMFD corrected diffusion coefficient
 * @param group the energy group
 * @param surface the Surface corresponding to this coefficient
 */
void MacroMaterial::setDifTildeByGroup(double xs, int group, int surface) {

  if (group <= 0 || group > _num_groups)
    log_printf(ERROR, "Unable to set diffusion coefficient correction for "
              "group %d for Material %d which contains %d energy groups",
               group, _id, _num_groups);

  if (_dif_tilde == NULL){
    _dif_tilde = new FP_PRECISION[4*_num_groups];

    for (int i=0; i < _num_groups*4; i++)
      _dif_tilde[i] = 0.0;
  }

  _dif_tilde[surface*_num_groups + (group-1)] = xs;
}


/**
 * @brief Set the Material's array of diffusion coefficients.
 * @details This method is a helper function to allow OpenMOC users to assign
 *          the Material's nuclear data in Python. A user must initialize a
 *          NumPy array of the correct size (i.e., a float64 array the length
 *          of the number of energy groups) as input to this function. This
 *          function then fills the NumPy array with the data values for the
 *          Material's buckling coefficients. An example of how this function
 *          might be called in Python is as follows:
 *
 * @code
 *          buckling = numpy.array([0.05, 0.1, 0.15, ... ])
 *          material = openmoc.Material(openmoc.material_id())
 *          material.setBuckling(buckling)
 * @endcode
 *
 * @param xs the array of diffusion coefficents
 * @param num_groups the number of energy groups
 */
void MacroMaterial::setBuckling(double* xs, int num_groups) {

  if (_num_groups != num_groups)
    log_printf(ERROR, "Unable to set diffusion coefficient with %d groups for "
               "Material %d which contains %d energy groups", num_groups,
               _id, _num_groups);

  if (_buckling == NULL)
    _buckling = new FP_PRECISION[_num_groups];

  for (int i=0; i < _num_groups; i++)
    _buckling[i] = xs[i];
}


/**
 * @brief Set the Material's diffusion coefficient for some energy group.
 * @param xs the diffusion coefficient
 * @param group the energy group
 */
void MacroMaterial::setBucklingByGroup(double xs, int group) {

  if (group <= 0 || group > _num_groups)
    log_printf(ERROR, "Unable to set diffusion coefficient for group %d for "
               "Material %d which contains %d energy groups",
               group, _id, _num_groups);

  if (_buckling == NULL){
    _buckling = new FP_PRECISION[_num_groups];
    for (int i=0; i < _num_groups; i++)
      _buckling[i] = 0.0;
  }

  _buckling[group-1] = xs;
}


/**
 * @brief Checks if the total cross-section for this Material is equal to the
 *        absorption plus scattering cross-sections for all energy groups.
 * @details If the total cross-section does not equal the absorption plus
 *          scattering cross-section within SIGMA_T_THRESH then this method
 *          exits OpenMOC.
 */
void MacroMaterial::checkSigmaT() {

  if (_num_groups == 0)
    log_printf(ERROR, "Unable to verify Material %d's total cross-section "
              "since the number of energy groups has not been set", _id);
  if (_sigma_t == NULL)
    log_printf(ERROR, "Unable to verify Material %d's total cross-section "
              "since its total cross-section has not been set", _id);
  if (_sigma_a == NULL)
    log_printf(ERROR, "Unable to verify Material %d's total cross-section "
               "since its absorption cross-section has not been set", _id);
  if (_sigma_s == NULL)
    log_printf(ERROR, "Unable to verify Material %d's total cross-section "
              "since its scattering cross-section has not been set", _id);

  FP_PRECISION calc_sigma_t;

  /* Loop over all energy groups */
  for (int i=0; i < _num_groups; i++) {

    /* Initialize the calculated total xs to the absorption xs */
    calc_sigma_t = _sigma_a[i];

    /* Increment calculated total xs by scatter xs for each energy group */
    for (int j=0; j < _num_groups; j++)
      calc_sigma_t += _sigma_s[i+j*_num_groups];

    /* Check if the calculated and total match up to certain threshold */
    if (fabs(calc_sigma_t - _sigma_t[i]) > SIGMA_T_THRESH) {
      log_printf(WARNING, "Material id = %d has a different total cross-section "
                 "than the sum of its scattering and absorption cross-sections "
                 "for group %d: sigma_t = %f, calc_sigma_t = %f",
                 _id, i+1, _sigma_t[i], calc_sigma_t);
    }
  }

  return;
}


/**
 * @brief Converts this Material's attributes to a character array
 *        representation.
 * @details The character array returned includes the user-defined ID, and each
 *          of the absorption, total, fission, nu multiplied by fission and
 *          scattering cross-sections and chi for all energy groups.
 * @return character array of this Material's attributes
 */
std::string MacroMaterial::toString() {

  std::stringstream string;

  string << "Material id = " << _id;

  if (_sigma_a != NULL) {
    string << "\n\t\tSigma_a = ";
    for (int e = 0; e < _num_groups; e++)
      string << _sigma_a[e] << ", ";
  }

  if (_sigma_t != NULL) {
    string << "\n\t\tSigma_t = ";
    for (int e = 0; e < _num_groups; e++)
      string << _sigma_t[e] << ", ";
  }

  if (_sigma_f != NULL) {
    string << "\n\t\tSigma_f = ";
    for (int e = 0; e < _num_groups; e++)
      string << _sigma_f[e] << ", ";
  }

  if (_nu_sigma_f != NULL) {
    string << "\n\t\tnu_sigma_f = ";
    for (int e = 0; e < _num_groups; e++)
      string << _nu_sigma_f[e] << ", ";
  }

  if (_sigma_s != NULL) {
    string << "\n\t\tSigma_s = \n\t\t";
    for (int G = 0; G < _num_groups; G++) {
      for (int g = 0; g < _num_groups; g++)
        string << _sigma_s[G+g*_num_groups] << "\t\t ";
      string << "\n\t\t";
    }
  }

  if (_chi != NULL) {
    string << "Chi = ";
    for (int e = 0; e < _num_groups; e++)
      string << _chi[e] << ", ";
  }

  if (_dif_coef != NULL) {
    string << "Diffusion Coefficient = ";
    for (int e = 0; e < _num_groups; e++)
      string << _dif_coef[e] << ", ";
  }

  if (_buckling != NULL) {
    string << "Buckling = ";
    for (int e = 0; e < _num_groups; e++)
      string << _buckling[e] << ", ";
  }

  return string.str();
}


/**
 * @brief Prints a string representation of all of the Material's attributes to
 *        the console.
 */
void MacroMaterial::printString() {
  log_printf(NORMAL, toString().c_str());
}


/**
 * @brief Reallocates the Material's cross-section data structures along
 *        word-aligned boundaries
 * @details This method is used to assist with SIMD auto-vectorization of the
 *          MOC routines in the Solver classes. Rather than using the assigned
 *          number of energy groups, this method adds "dummy" energy groups
 *          such that the total number of groups is some multiple of VEC_LENGTH
 *          (typically 4, 8, or 16). As a result, the SIMD-vectorized Solver
 *          subclasses can break up loops over energy groups in such a way
 *          to "expose" the SIMD nature of the algorithm.
 */
void MacroMaterial::alignData() {

  /* If the data has already been aligned, do nothing */
  if (_data_aligned)
    return;
    
  Material::alignData();

  /* Allocate memory for the new aligned xs data */
  int size = _num_vector_groups * VEC_LENGTH * sizeof(FP_PRECISION);

  /* The scattering matrix will be the number of vector groups
   * wide (SIMD) and the actual number of groups long since
   * instructions are not SIMD in this dimension */

  size = _num_vector_groups * VEC_LENGTH * _num_vector_groups;
  size *= VEC_LENGTH * sizeof(FP_PRECISION);
  FP_PRECISION* new_sigma_s = (FP_PRECISION*)MM_MALLOC(size, VEC_ALIGNMENT);

  /* Initialize data structures to ones for sigma_t since it is used to
   * divide the source in the solver, and zeroes for everything else */
  size = _num_vector_groups * VEC_LENGTH * sizeof(FP_PRECISION);
  size *= _num_vector_groups * VEC_LENGTH;
  memset(new_sigma_s, 0.0, size);

  /* Copy materials data from unaligned arrays into new aligned arrays */
  size = _num_groups * sizeof(FP_PRECISION);
  for (int e=0; e < _num_groups; e++) {
    memcpy(new_sigma_s, _sigma_s, size);
    new_sigma_s += _num_vector_groups * VEC_LENGTH;
    _sigma_s += _num_groups;
  }
  _sigma_s -= _num_groups * _num_groups;

  /* Reset the new scattering cross section array pointer */
  new_sigma_s -= _num_vector_groups * VEC_LENGTH * _num_groups;

  /* Delete the old unaligned arrays */
  delete [] _sigma_s;

  /* Set the material's array pointers to the new aligned arrays */
  _sigma_s = new_sigma_s;

  return;
}


/**
 * @brief Create a duplicate of the MacroMaterial.
 * @return a pointer to the clone
 */
MacroMaterial* MacroMaterial::clone(){

  MacroMaterial* clone = new MacroMaterial(getId());

  clone->setNumEnergyGroups(_num_groups);

  for (int i=0; i < _num_groups; i++) {
    clone->setSigmaTByGroup((double)_sigma_t[i], i+1);
    clone->setSigmaAByGroup((double)_sigma_a[i], i+1);
    clone->setSigmaFByGroup((double)_sigma_f[i], i+1);
    clone->setNuSigmaFByGroup((double)_nu_sigma_f[i], i+1);
    clone->setChiByGroup((double)_chi[i], i+1);

    for (int j=0; j < _num_groups; j++)
      clone->setSigmaSByGroup(
        (double)getSigmaSByGroupInline(i,j), i+1, j+1);

    if (_dif_coef != NULL)
      clone->setDifCoefByGroup((double)_dif_coef[i], i+1);

    if (_buckling != NULL)
      clone->setBucklingByGroup((double)_buckling[i], i+1);

    for (int j=0; j < 4; j++) {

      if (_dif_hat != NULL)
        clone->setDifHatByGroup((double)_dif_hat[i*4+j], i+1, j);

      if (_dif_tilde != NULL)
        clone->setDifTildeByGroup((double)_dif_tilde[i*4+j], i+1, j);
    }
  }

  return clone;
}


/* ************************************************************************** */


/**
 * @brief Constructor sets the ID and unique ID for the Material.
 * @param id the user-specified optional Material ID
 * @param name the user-specified optional Material name
 */
IsoMaterial::IsoMaterial(int id, const char* name) : Material(id,name) {
    
  _material_type = ISO;
  
  _num_isotopes = 0;
  
  return;
}


/**
 * @brief Destructor: clears dynamically allocated memory.
 */
IsoMaterial::~IsoMaterial() {
  
  _isotopes.clear();
  _num_dens.clear();
  
  return;
}


/**
 * @brief Add an isotope to the Material.
 * @details Add the isotope's contributions to the stored cross sections
 * @param isotope pointer to the Isotope to be added
 * @param number_density the number density of the Isotope in the Material
 */  
void IsoMaterial:: addIsotope(Isotope* isotope, FP_PRECISION number_density) {
  int num_groups = isotope->getNumEnergyGroups();
  bool chi_set = false;
  
  if (_num_groups==0) {
    setNumEnergyGroups(num_groups);
    _chi_set = false;
  }
  if (num_groups != _num_groups)
    log_printf(ERROR,"Cannot add Isotope %d because it has %d energy groups "
               "and other isotopes in Material have %d.", isotope->getId(),
               num_groups, _num_groups);
  
  _isotopes.push_back(isotope);
  _num_dens.push_back(number_density);
  
  for (int g=0; g<_num_groups; g++) {
    _sigma_t[g] += isotope->getSigmaTByGroup(g+1)*number_density;
    _sigma_a[g] += isotope->getSigmaAByGroup(g+1)*number_density;
    _sigma_f[g] += isotope->getSigmaFByGroup(g+1)*number_density;
    _nu_sigma_f[g] += isotope->getNuSigmaFByGroup(g+1)*number_density;
    if (not _chi_set) {
      _chi[g] = isotope->getChiByGroup(g+1);
      if (_chi[g] > 0) chi_set = true;
    }
  }
  
  if (chi_set) _chi_set = true;
  
  if (isotope->isFissionable())
    _fissionable = true;
  
  _num_isotopes++;
}


/**
 * @brief Get specific Isotope's number density from Material
 * @param index the index of the Isotope whose number density is to be retrieved
 * @return the number density
 */
FP_PRECISION IsoMaterial::getNumberDensity(int index) {
  if (index > _num_isotopes-1)
    log_printf(ERROR,"Cannot return Isotope with index %d because there are "
               "only %d isotopes in the Material.", index,
               _num_isotopes);

  return _num_dens[index];
}


/**
 * @brief Get vector of number densities from Material
 * @return vector of number densities
 */
std::vector<FP_PRECISION> IsoMaterial::getNumberDensities() {
  return _num_dens;
}


/** 
 * @brief Get the index of a given Isotope in the Material
 * @param isotope the Isotope whose index is desired
 * @return the index or -1 if not present
 */
int IsoMaterial::getIsotopeIndex(Isotope* isotope) {

  Isotope* curr_iso;
  
  for (int i=0; i<_num_isotopes; i++) {
    curr_iso = getIsotope(i);
    if (curr_iso->getId() == isotope->getId())
      return i;
  }
  
  log_printf(WARNING,"Isotope %d is not present in Material %d",
    isotope->getId(), _id);
  return -1;
    
  
}



/**
 * @brief Get specific Isotope from Material
 * @param index The index of the Isotope to be retrieved
 * @return Pointer to the isotope requested
 */
Isotope* IsoMaterial::getIsotope(int index) {
  if (index > _num_isotopes-1)
    log_printf(ERROR,"Cannot return Isotope with index %d because there are "
               "only %d isotopes in the Material.", index,
               _num_isotopes);

  return _isotopes[index];
}


/**
 * @brief Get vector of Isotopes from Material
 * @return vector of Isotopes
 */
std::vector<Isotope*> IsoMaterial::getIsotopes() {
  return _isotopes;
}
  
  
  
/**
 * @brief Checks if the total cross-section for this Material is equal to the
 *        absorption plus scattering cross-sections for all energy groups.
 * @details If the total cross-section does not equal the absorption plus
 *          scattering cross-section within SIGMA_T_THRESH then this method
 *          exits OpenMOC.
 */
void IsoMaterial::checkSigmaT() {
  if (_num_groups == 0)
    log_printf(ERROR, "Unable to verify Material %d's total cross-section "
              "since the number of energy groups has not been set", _id);
              
  if (_num_isotopes == 0)
    log_printf(ERROR, "Unable to verify Material %d's total cross-section "
              "since no isotopes have been added.", _id);

  FP_PRECISION calc_sigma_t;

  /* Loop over all energy groups */
  for (int i=0; i < _num_groups; i++) {

    /* Initialize the calculated total xs to the absorption xs */
    calc_sigma_t = _sigma_a[i];

    /* Increment calculated total xs by scatter xs for each energy group */
    for (int j=0; j < _num_groups; j++)
      calc_sigma_t += getSigmaSByGroup(i+1,j+1);

    /* Check if the calculated and total match up to certain threshold */
    if (fabs(calc_sigma_t - _sigma_t[i]) > SIGMA_T_THRESH) {
      log_printf(WARNING, "Material id = %d has a different total cross-section "
                 "than the sum of its scattering and absorption cross-sections "
                 "for group %d: sigma_t = %f, calc_sigma_t = %f",
                 _id, i+1, _sigma_t[i], calc_sigma_t);
    }
  }
  
  return;
}
  
  
/**
 * @brief Get the group to group scatter cross section for given groups
 * @details Sums the contribution from each isotope
 * @param origin the column index of the scattering matrix
 * @param destination the row index of the scattering matrix
 * @return the group to group scatter cross section
 */     
FP_PRECISION IsoMaterial::getScatterSource(int group, FP_PRECISION* flux) {
  FP_PRECISION Q = 0;
  
  /* sum scatter source for each isotope */
  for (int i=0; i < _num_isotopes; i++)
      Q += _isotopes[i]->getScatterSource(group,flux)*_num_dens[i];
  
  return Q;
}


/**
 * @brief Get the group to group scatter cross section for given groups
 * @details Sums the contribution from each isotope
 * @param origin the column index of the scattering matrix
 * @param destination the row index of the scatteirng matrix
 * @return the group to group scatter cross section
 */  
FP_PRECISION IsoMaterial::getSigmaSByGroup(int origin, int destination) {
  FP_PRECISION xs = 0;

  /* sum scatter xs for each isotope */
  for (int i=0; i < _num_isotopes; i++)
      xs += _isotopes[i]->getSigmaSByGroup(origin,destination)*_num_dens[i];
  
  return xs;
}


/**
 * @brief Get the number of isotopes in the Material.
 * @return the number of isotopes
 */    
int IsoMaterial::getNumIsotopes() {
  return _num_isotopes;
}


/**
 * @brief Create a duplicate of the IsoMaterial.
 * @return a pointer to the clone
 */    
IsoMaterial* IsoMaterial::clone() {
  IsoMaterial* clone = new IsoMaterial(getId(),getName());
  
  /* Add each isotope in original Material to cloned Material */
  for (int i=0; i<_num_isotopes; i++)
    clone->addIsotope(_isotopes[i],_num_dens[i]);
    
  return clone;
  
}



<|MERGE_RESOLUTION|>--- conflicted
+++ resolved
@@ -250,30 +250,6 @@
 
 
 /**
-<<<<<<< HEAD
-=======
- * @brief Get the Material's scattering cross section for some energy group.
- * @param origin the incoming energy group
- * @param destination the outgoing energy group
- * @return the scattering cross section
- */
-FP_PRECISION Material::getSigmaSByGroup(int origin, int destination) {   
-  if (_sigma_s == NULL)
-    log_printf(ERROR, "Unable to return Material %d's scattering "
-               "cross section since it has not yet been set", _id);
-  
-  if (origin <= 0 || destination <= 0 || origin > _num_groups || destination > _num_groups)
-    log_printf(ERROR, "Unable to get sigma_s for group %d,%d for Material %d "
-               "which contains %d energy groups",
-               origin, destination, _id, _num_groups);
-   
-  return getSigmaSByGroupInline(origin-1,destination-1);
-  
-}
-
-
-/**
->>>>>>> 5a0bd5db
  * @brief Get the Material's fission cross section for some energy group.
  * @param group the energy group
  * @return the fission cross section
@@ -672,7 +648,7 @@
   if (origin <= 0 || destination <= 0 || origin > _num_groups || destination > _num_groups)
     log_printf(ERROR, "Unable to get sigma_s for group %d,%d for Material %d "
                "which contains %d energy groups",
-               origin, destination, _uid, _num_groups);
+               origin, destination, _id, _num_groups);
    
   return getSigmaSByGroupInline(origin-1,destination-1);
   
