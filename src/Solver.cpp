#include "Solver.h"
/**
 * @brief Constructor initializes an empty Solver class with array pointers
 *        set to NULL.
 * @param track_generator an optional pointer to a TrackGenerator object
 */
Solver::Solver(TrackGenerator* track_generator) {

  /* Default values */
  _num_materials = 0;
  _num_groups = 0;
  _num_azim = 0;
  _num_independent_sweeps = 4;
  
  _num_FSRs = 0;
  _num_fissionable_FSRs = 0;
  _FSR_volumes = NULL;
  _FSR_materials = NULL;

  _track_generator = NULL;
  _geometry = NULL;
  _cmfd = NULL;
  _exp_evaluator = new ExpEvaluator();

  _tracks = NULL;
  _polar_weights = NULL;
  _boundary_flux = NULL;

  _scalar_flux = NULL;
  _old_scalar_flux = NULL;
  _fixed_sources = NULL;
  _reduced_sources = NULL;

  if (track_generator != NULL)
    setTrackGenerator(track_generator);

  /* Default polar quadrature */
  _user_polar_quad = false;
  _polar_quad = new TYPolarQuad();
  _num_polar = 3;
  _polar_times_groups = 0;

  _num_iterations = 0;
  _converge_thresh = 1E-5;

  _timer = new Timer();
}


/**
 * @brief Destructor deletes arrays of boundary angular fluxes,
 *        scalar fluxes and sources for each FSR and energy group.
 * @details Deallocates memory for all arrays allocated for the Solver,
 *          including fluxes, sources, quadrature weights, and exponential
 *          linear interpolation table.
 */
Solver::~Solver() {

  if (_FSR_volumes != NULL)
    delete [] _FSR_volumes;

  if (_FSR_materials != NULL)
    delete [] _FSR_materials;

  if (_polar_weights != NULL)
    delete [] _polar_weights;

  if (_boundary_flux != NULL)
    delete [] _boundary_flux;

  if (_scalar_flux != NULL)
    delete [] _scalar_flux;

  if (_old_scalar_flux != NULL)
    delete [] _old_scalar_flux;

  if (_fixed_sources != NULL)
    delete [] _fixed_sources;

  if (_reduced_sources != NULL)
    delete [] _reduced_sources;

  if (_exp_evaluator != NULL)
    delete _exp_evaluator;

  if (_polar_quad != NULL && !_user_polar_quad)
    delete _polar_quad;
}


/**
 * @brief Returns a pointer to the Geometry.
 * @return a pointer to the Geometry
 */
Geometry* Solver::getGeometry() {

  if (_geometry == NULL)
    log_printf(ERROR, "Unable to return the Solver's Geometry since it "
               "has not yet been set");

  return _geometry;
}



/**
 * @brief Returns a pointer to the TrackGenerator.
 * @return a pointer to the TrackGenerator
 */
TrackGenerator* Solver::getTrackGenerator() {

  if (_track_generator == NULL)
    log_printf(ERROR, "Unable to return the Solver's TrackGenetrator "
               "since it has not yet been set");

  return _track_generator;
}


/**
 * @brief Returns the calculated volume for a flat source region.
 * @param fsr_id the flat source region ID of interest
 * @return the flat source region volume
 */
FP_PRECISION Solver::getFSRVolume(int fsr_id) {

  if (fsr_id < 0 || fsr_id > _num_FSRs)
    log_printf(ERROR, "Unable to get the volume for FSR %d since the FSR "
               "IDs lie in the range (0, %d)", fsr_id, _num_FSRs);

  else if (_FSR_volumes == NULL)
    log_printf(ERROR, "Unable to get the volume for FSR %d since the FSR "
               "volumes have not yet been computed", fsr_id);

  return _FSR_volumes[fsr_id];
}


/**
 * @brief Returns the number of angles used for the polar quadrature.
 * @return the number of polar angles
 */
int Solver::getNumPolarAngles() {
  return _num_polar;
}


/**
 * @brief Returns the number of source iterations to converge the source.
 * @return the number of iterations
 */
int Solver::getNumIterations() {
  return _num_iterations;
}


/**
 * @brief Returns the total time to converge the source (seconds).
 * @return the time to converge the source (seconds)
 */
double Solver::getTotalTime() {
  return _timer->getSplit("Total time");
}


/**
 * @brief Returns the converged eigenvalue \f$ k_{eff} \f$.
 * @return the converged eigenvalue \f$ k_{eff} \f$
 */
FP_PRECISION Solver::getKeff() {
  return _k_eff;
}


/**
 * @brief Returns the threshold for source/flux convergence.
 * @return the threshold for source/flux convergence
 */
FP_PRECISION Solver::getConvergenceThreshold() {
  return _converge_thresh;
}


/**
 * @brief Get the maximum allowable optical length for a track segment
 * @return The max optical length
 */
FP_PRECISION Solver::getMaxOpticalLength() {
  return _exp_evaluator->getMaxOpticalLength();
}


/**
 * @brief Returns whether the solver is using double floating point precision.
 * @return true if using double precision float point arithmetic
 */
bool Solver::isUsingDoublePrecision() {
#ifdef DOUBLE
  return true;
#else
  return false;
#endif
}


/**
 * @brief Returns whether the Solver uses linear interpolation to
 *        compute exponentials.
 * @return true if using linear interpolation to compute exponentials
 */
bool Solver::isUsingExponentialInterpolation() {
  return _exp_evaluator->isUsingInterpolation();
}


/**
 * @brief Returns the scalar flux for some FSR and energy group.
 * @param fsr_id the ID for the FSR of interest
 * @param group the energy group of interest
 * @return the FSR scalar flux
 */
FP_PRECISION Solver::getFSRScalarFlux(int fsr_id, int group) {

  if (fsr_id >= _num_FSRs)
    log_printf(ERROR, "Unable to return a scalar flux for FSR ID = %d "
               "since the max FSR ID = %d", fsr_id, _num_FSRs-1);

  else if (fsr_id < 0)
    log_printf(ERROR, "Unable to return a scalar flux for FSR ID = %d "
               "since FSRs do not have negative IDs", fsr_id);

  else if (group-1 >= _num_groups)
    log_printf(ERROR, "Unable to return a scalar flux in group %d "
               "since there are only %d groups", group, _num_groups);

  else if (group <= 0)
    log_printf(ERROR, "Unable to return a scalar flux in group %d "
               "since groups must be greater or equal to 1", group);

  else if (_scalar_flux == NULL)
    log_printf(ERROR, "Unable to return a scalar flux "
             "since it has not yet been computed");

  return _scalar_flux(fsr_id,group-1);
}


/**
 * @brief Returns the source for some energy group for a flat source region
 * @details This is a helper routine used by the openmoc.process module.
 * @param fsr_id the ID for the FSR of interest
 * @param group the energy group of interest
 * @return the flat source region source
 */
FP_PRECISION Solver::getFSRSource(int fsr_id, int group) {

  if (fsr_id >= _num_FSRs)
    log_printf(ERROR, "Unable to return a source for FSR ID = %d "
               "since the max FSR ID = %d", fsr_id, _num_FSRs-1);

  else if (fsr_id < 0)
    log_printf(ERROR, "Unable to return a source for FSR ID = %d "
               "since FSRs do not have negative IDs", fsr_id);

  else if (group-1 >= _num_groups)
    log_printf(ERROR, "Unable to return a source in group %d "
               "since there are only %d groups", group, _num_groups);

  else if (group <= 0)
    log_printf(ERROR, "Unable to return a source in group %d "
               "since groups must be greater or equal to 1", group);

  else if (_scalar_flux == NULL)
    log_printf(ERROR, "Unable to return a source "
               "since it has not yet been computed");
 
  /* Get Material and cross-sections */
  Material* material = _FSR_materials[fsr_id];
  FP_PRECISION* sigma_s = material->getSigmaS();
  FP_PRECISION* fiss_mat = material->getFissionMatrix();

  FP_PRECISION fission_source = 0.0;
  FP_PRECISION scatter_source = 0.0;
  FP_PRECISION total_source;

  /* Compute total scattering and fission sources for this FSR */
  for (int g=0; g < _num_groups; g++) {
    scatter_source += sigma_s[(group-1)*(_num_groups)+g] 
                      * _scalar_flux(fsr_id-1,g);
    fission_source += fiss_mat[(group-1)*(_num_groups)+g] 
                      * _scalar_flux(fsr_id-1,g);
  }

  fission_source /= _k_eff;

  /* Compute the total source */
  total_source = fission_source + scatter_source;

  /* Add in fixed source (if specified by user) */
  total_source += _fixed_sources(fsr_id,group-1);

  /* Normalize to solid angle for isotropic approximation */
  total_source *= ONE_OVER_FOUR_PI;

  return total_source;
}


/**
 * @brief Sets the Geometry for the Solver.
 * @details This is a private setter method for the Solver and is not
 *          intended to be called by the user.
 * @param geometry a pointer to a Geometry object
 */
void Solver::setGeometry(Geometry* geometry) {

  if (geometry->getNumFSRs() == 0)
    log_printf(ERROR, "Unable to set the Geometry for the Solver since the "
               "Geometry has not yet initialized FSRs");

  _geometry = geometry;
  _cmfd = geometry->getCmfd();
  _num_FSRs = _geometry->getNumFSRs();
  _num_groups = _geometry->getNumEnergyGroups();
  _polar_times_groups = _num_groups * _num_polar;
  _num_materials = _geometry->getNumMaterials();
}


/**
 * @brief Sets the Solver's TrackGenerator with characteristic Tracks.
 * @details The TrackGenerator must already have generated Tracks and have
 *          used ray tracing to segmentize them across the Geometry. This
 *          should be initated in Python prior to assigning the TrackGenerator
 *          to the Solver:
 *
 * @code
 *          geometry.initializeFlatSourceRegions()
 *          track_generator.generateTracks()
 *          solver.setTrackGenerator(track_generator)
 * @endcode
 *
 * @param track_generator a pointer to a TrackGenerator object
 */
void Solver::setTrackGenerator(TrackGenerator* track_generator) {

  if (!track_generator->containsTracks())
    log_printf(ERROR, "Unable to set the TrackGenerator for the Solver "
               "since the TrackGenerator has not yet generated tracks");

  _track_generator = track_generator;
  _num_azim = _track_generator->getNumAzim() / 2;
  int* num_tracks = _track_generator->getNumTracksArray();
  _num_tracks_by_halfspace = _track_generator->getNumTracksByHalfspaceArray();
  _tot_num_tracks = _track_generator->getNumTracks();
  _tracks = new Track*[_tot_num_tracks];

  /* Initialize the tracks array */
  int counter = 0;
  int azim_period, num_azim_periods;
  int num_x, num_y;

<<<<<<< HEAD
  /* Set the number of independent transport sweeps. Note that for 3D solves,
   * this will need to be changed to 16 */
  _num_independent_sweeps = 4;
  
=======
>>>>>>> 44820807
  for (int azim_halfspace=0; azim_halfspace < 2; azim_halfspace++) {
    for (int period_halfspace=0; period_halfspace < 2; period_halfspace++) {
      for (int a=azim_halfspace*_num_azim/2;
           a < (azim_halfspace+1)*_num_azim/2; a++) {
        num_x = _track_generator->getNumX(a);
        num_y = _track_generator->getNumY(a);
        azim_period = std::min(num_x, num_y);
        num_azim_periods = num_tracks[a] / azim_period + 1;
        for (int period=period_halfspace;
             period < num_azim_periods; period+=2) {
          for (int i=azim_period*period;
               i < std::min((period+1)*azim_period, num_tracks[a]); i++) {

            _tracks[counter] = &_track_generator->getTracks()[a][i];
            counter++;
          }
        }
      }
    }
  }

  /* Retrieve and store the Geometry from the TrackGenerator */  
  setGeometry(_track_generator->getGeometry());
}


/**
 * @brief Assign a PolarQuad object to the Solver.
 * @details This routine allows use of a PolarQuad with any polar angle
 *          quadrature. Alternatively, this routine may take in any subclass
 *          of the PolarQuad parent class, including TYPolarQuad (default),
 *          LeonardPolarQuad, GLPolarQuad, etc.
 *
 *          Users may assign a PolarQuad object to the Solver from 
 *          Python script as follows:
 *
 * @code
 *          polar_quad = openmoc.LeonardPolarQuad()
 *          polar_quad.setNumPolarAngles(2)
 *          solver.setPolarQuadrature(polar_quad)
 * @endcode
 *
 * @param polar_quad a pointer to a PolarQuad object
 */
void Solver::setPolarQuadrature(PolarQuad* polar_quad) {
  _user_polar_quad = true;
  _polar_quad = polar_quad;
  _num_polar = _polar_quad->getNumPolarAngles();
  _polar_times_groups = _num_groups * _num_polar;
}


/**
 * @brief Sets the threshold for source/flux convergence.
 * @brief The default threshold for convergence is 1E-5.
 * @param source_thresh the threshold for source/flux convergence
 */
void Solver::setConvergenceThreshold(FP_PRECISION threshold) {

  if (threshold <= 0.0)
    log_printf(ERROR, "Unable to set the convergence threshold to %f "
               "since it is not a positive number", threshold);

  _converge_thresh = threshold;
}


/**
 * @brief Assign a fixed source for a flat source region and energy group.
 * @details This is a helper routine to perform error checking for the
 *          subclasses which store the source in the appropriate array.
 * @param fsr_id the flat source region ID
 * @param group the energy group
 * @param source the volume-averaged source in this group
 */
void Solver::setFixedSourceByFSR(int fsr_id, int group, FP_PRECISION source) {
  
  if (group <= 0 || group > _num_groups)
    log_printf(ERROR,"Unable to set fixed source for group %d in "
               "in a %d energy group problem", group, _num_groups);

  if (fsr_id < 0 || fsr_id >= _num_FSRs)
    log_printf(ERROR,"Unable to set fixed source for FSR %d with only "
               "%d FSRs in the geometry", fsr_id, _num_FSRs);
}


/**
 * @brief Assign a fixed source for a Cell and energy group.
 * @details This routine will add the fixed source to all instances of the
 *          Cell in the geometry (e.g., all FSRs for this Cell).
 * @param fsr_id the Cell of interest
 * @param group the energy group
 * @param source the volume-averaged source in this group
 */
void Solver::setFixedSourceByCell(Cell* cell, int group, FP_PRECISION source) {

  /* Recursively add the source to all Cells within a FILL type Cell */
  if (cell->getType() == FILL) {
    std::map<int, Cell*> cells = cell->getAllCells();
    std::map<int, Cell*>::iterator iter;
    for (iter = cells.begin(); iter != cells.end(); ++iter)
      setFixedSourceByCell(iter->second, group, source);
  }

  /* Aadd the source to all FSRs for this MATERIAL type Cell */
  else {
    Cell* fsr_cell;
    
    for (int r=0; r < _num_FSRs; r++) {
      fsr_cell = _geometry->findCellContainingFSR(r);
      if (cell->getId() == fsr_cell->getId())
        setFixedSourceByFSR(r, group, source);
    }
  }
}


/**
 * @brief Assign a fixed source for a Material and energy group.
 * @details This routine will add the fixed source to all instances of the
 *          Material in the geometry (e.g., all FSRs with this Material).
 * @param fsr_id the Material of interest
 * @param group the energy group
 * @param source the volume-averaged source in this group
 */
void Solver::setFixedSourceByMaterial(Material* material, int group, 
                                      FP_PRECISION source) {

  Material* fsr_material;

  /* Add the source to all FSRs for this Material */
  for (int r=0; r < _num_FSRs; r++) {
    fsr_material = _geometry->findFSRMaterial(r);
    if (material->getId() == fsr_material->getId())
      setFixedSourceByFSR(r, group, source);
  }
}


/**
 * @brief Set the maximum allowable optical length for a track segment
 * @param max_optical_length The max optical length
 */
void Solver::setMaxOpticalLength(FP_PRECISION max_optical_length) {
  _exp_evaluator->setMaxOpticalLength(max_optical_length);
}


/**
 * @brief Set the precision, or maximum allowable approximation error, of the
 *        the exponential interpolation table.
 * @details By default, the precision is 1E-5 based on the analysis in 
 *          Yamamoto's 2003 paper.
 * @param precision the precision of the exponential interpolation table,
 */
void Solver::setExpPrecision(FP_PRECISION precision) {
  _exp_evaluator->setExpPrecision(precision);
}


/**
 * @brief Informs the Solver to use linear interpolation to compute the
 *        exponential in the transport equation.
 */
void Solver::useExponentialInterpolation() {
  _exp_evaluator->useInterpolation();
}


/**
 * @brief Informs the Solver to use the exponential intrinsic exp(...)
 *        function to compute the exponential in the transport equation.
 */
void Solver::useExponentialIntrinsic() {
  _exp_evaluator->useIntrinsic();
}


/** 
 * @brief Initializes a new PolarQuad object.
 * @details Deletes memory old PolarQuad if one was previously allocated.
 */
void Solver::initializePolarQuadrature() {

  FP_PRECISION* azim_weights = _track_generator->getAzimWeights();

  /* Initialize the PolarQuad object */
  _polar_quad->setNumPolarAngles(_num_polar);
  _polar_quad->initialize();
  _polar_times_groups = _num_groups * _num_polar;

  /* Deallocate polar weights if previously assigned */
  if (_polar_weights != NULL)
    delete [] _polar_weights;

  _polar_weights = new FP_PRECISION[_num_azim*_num_polar];

  /* Compute the total azimuthal weight for tracks at each polar angle */
  #pragma omp parallel for schedule(guided)
  for (int i=0; i < _num_azim; i++) {
    for (int p=0; p < _num_polar; p++)
      _polar_weights(i,p) = 
           azim_weights[i] * _polar_quad->getMultiple(p) * FOUR_PI;
  }
}


/**
 * @brief Initializes new ExpEvaluator object to compute exponentials.
 */
void Solver::initializeExpEvaluator() {

  _exp_evaluator->setPolarQuadrature(_polar_quad);

  if (_exp_evaluator->isUsingInterpolation()) {

    /* Find minimum of optional user-specified and actual max taus */
    FP_PRECISION max_tau_a = _track_generator->getMaxOpticalLength();
    FP_PRECISION max_tau_b = _exp_evaluator->getMaxOpticalLength();
    FP_PRECISION max_tau = std::min(max_tau_a, max_tau_b);

    /* Split Track segments so that none has a greater optical length */
    _track_generator->splitSegments(max_tau);

    /* Initialize exponential interpolation table */
    _exp_evaluator->setMaxOpticalLength(max_tau);  
    _exp_evaluator->initialize();
  }
}


/**
 * @brief Initializes the Material fission matrices.
 */
void Solver::initializeMaterials() {

  log_printf(INFO, "Initializing materials...");

  std::map<int, Material*> materials = _geometry->getAllMaterials();
  std::map<int, Material*>::iterator m_iter;

  for (m_iter = materials.begin(); m_iter != materials.end(); ++m_iter)
    m_iter->second->buildFissionMatrix();
}


/**
 * @brief Initializes the FSR volumes and Materials array.
 * @details This method assigns each FSR a unique, monotonically increasing
 *          ID, sets the Material for each FSR, and assigns a volume based on
 *          the cumulative length of all of the segments inside the FSR.
 */
void Solver::initializeFSRs() {

  log_printf(INFO, "Initializing flat source regions...");

  /* Delete old FSR arrays if they exist */
  if (_FSR_volumes != NULL)
    delete [] _FSR_volumes;

  if (_FSR_materials != NULL)
    delete [] _FSR_materials;

  /* Get an array of volumes indexed by FSR  */
  _FSR_volumes = _track_generator->getFSRVolumes();

  /* Generate the FSR centroids */
  _track_generator->generateFSRCentroids();

  /* Allocate an array of Material pointers indexed by FSR */
  _FSR_materials = new Material*[_num_FSRs];

  /* Compute the number of fissionable Materials */
  _num_fissionable_FSRs = 0;

  /* Loop over all FSRs to extract FSR material pointers */
  for (int r=0; r < _num_FSRs; r++) {

    /* Assign the Material corresponding to this FSR */
    _FSR_materials[r] = _geometry->findFSRMaterial(r);

    log_printf(DEBUG, "FSR ID = %d has Material ID = %d and volume = %f ",
               r, _FSR_materials[r]->getId(), _FSR_volumes[r]);
  }
}


/**
 * @brief Counts the number of fissionable flat source regions.
 * @details This routine is used by the Solver::computeEigenvalue(...) 
 *          routine which uses the number of fissionable FSRs to normalize
 *          the residual on the fission source distribution.
 */
void Solver::countFissionableFSRs() {

  log_printf(INFO, "Counting fissionable FSRs...");

  /* Count the number of fissionable FSRs */
  std::map<int, Material*> all_materials = _geometry->getAllMaterials();
  _num_fissionable_FSRs = 0;

  for (int r=0; r < _num_FSRs; r++) {
    if (_FSR_materials[r]->isFissionable())
      _num_fissionable_FSRs++;
  }
}


/**
 * @brief Initializes a Cmfd object for acceleratiion prior to source iteration.
 * @details Instantiates a dummy Cmfd object if one was not assigned to
 *          the Solver by the user and initializes FSRs, materials, fluxes
 *          and the Mesh object. This method is for internal use only
 *          and should not be called directly by the user.
 */
void Solver::initializeCmfd() {

  log_printf(INFO, "Initializing CMFD...");

  /* Give CMFD number of FSRs and FSR property arrays */
  _cmfd->setNumFSRs(_num_FSRs);
  _cmfd->setFSRVolumes(_FSR_volumes);
  _cmfd->setFSRMaterials(_FSR_materials);
  _cmfd->setFSRFluxes(_scalar_flux);
  _cmfd->setPolarQuadrature(_polar_quad);
  _cmfd->setGeometry(_geometry);
  _cmfd->initialize();
}


/**
 * @brief Computes the scalar flux distribution by performing a series of 
 *        transport sweeps.
 * @details This is the main method exposed to the user through the Python
 *          interface to compute the scalar flux distribution, e.g., for a 
 *          fixed source calculation. This routine makes an initial guess for
 *          scalar and boundary fluxes and performs transport sweep until 
 *          convergence. 
 *
 *          By default, this method will perform a maximum of 1000 transport
 *          sweeps with a 1E-5 threshold on the average FSR scalar flux. These
 *          values may be freely modified by the user at runtime.
 *
 *          The only_fixed_source runtime parameter may be used to control
 *          the type of source distribution used in the calculation. By 
 *          default, this paramter is true and only the fixed sources specified
 *          by the user will be considered. Alternatively, when the parameter
 *          is false, the source will be computed as the scattering and fission
 *          sources resulting from a previously computed flux distribution
 *          (e.g., an eigenvalue calculation) in addition to any user-defined
 *          fixed sources.
 *
 *          This method may be called by the user to compute the scalar flux 
 *          for a fixed source distribution from Python as follows:
 *
 * @code
 *          // Assign fixed sources
 *          // ...
 * 
 *          // Find the flux distribution resulting from the fixed sources
 *          solver.computeFlux(max_iters=100)
 * @endcode
 *
 *          Alternatively, as described above, this method may be called by
 *          the user in Python to compute the flux from a superposition of
 *          fixed and / or eigenvalue sources as follows:
 *
 * @code
 *          // Solve for sources and scalar flux distribution
 *          solver.computeEigenvalue(max_iters=1000)
 *
 *          // Add fixed source(s)
 *          // ...
 *          
 *          // Find fluxes from superposition of eigenvalue and fixed sources
 *          solver.computeFlux(max_iters=100, only_fixed_source=False)
 * @endcode
 *
 *
 * @param max_iters the maximum number of source iterations to allow
 * @param only_fixed_source use only fixed sources (true by default)
 */
void Solver::computeFlux(int max_iters, bool only_fixed_source) {

  if (_track_generator == NULL)
    log_printf(ERROR, "The Solver is unable to compute the flux "
               "since it does not contain a TrackGenerator");

  log_printf(NORMAL, "Computing the flux...");

  /* Clear all timing data from a previous simulation run */
  clearTimerSplits();

  /* Start the timer to record the total time to converge the flux */
  _timer->startTimer();

  /* Initialize keff to 1 for FSR source calculations */
  _k_eff = 1.;

  FP_PRECISION residual;

  /* Initialize data structures */
  initializePolarQuadrature();
  initializeExpEvaluator();

  /* Initialize new flux arrays if a) the user requested the use of 
   * only fixed sources or b) no previous simulation was performed which
   * initialized and computed the flux (e.g., an eigenvalue calculation) */
  if (only_fixed_source || _num_iterations == 0) {
    initializeFluxArrays();
    flattenFSRFluxes(0.0);
    storeFSRFluxes();
  }

  initializeSourceArrays();
  initializeMaterials();
  initializeFSRs();
  countFissionableFSRs();
  zeroTrackFluxes();

  /* Compute the sum of fixed, total and scattering sources */
  computeFSRSources();

  /* Source iteration loop */
  for (int i=0; i < max_iters; i++) {

    transportSweep();
    addSourceToScalarFlux();
    residual = computeResidual(SCALAR_FLUX);
    storeFSRFluxes();

    log_printf(NORMAL, "Iteration %d:\tres = %1.3E", i, residual);

    /* Check for convergence of the fission source distribution */
    if (i > 1 && residual < _converge_thresh) {
      _num_iterations = i;
      _timer->stopTimer();
      _timer->recordSplit("Total time");
      return;
    }
  }

  log_printf(WARNING, "Unable to converge the flux");

  _num_iterations = max_iters;
  _timer->stopTimer();
  _timer->recordSplit("Total time");
}


/**
 * @brief Computes the total source distribution by performing a series of 
 *        transport sweep and source updates.
 * @details This is the main method exposed to the user through the Python
 *          interface to compute the source distribution, e.g., for a fixed
 *          and/or external source calculation. This routine makes an initial 
 *          guess for the scalar and boundary fluxes and performs transport 
 *          sweeps and source updates until convergence. 
 *
 *          By default, this method will perform a maximum of 1000 transport
 *          sweeps with a 1E-5 threshold on the integrated FSR total source. 
 *          These values may be freely modified by the user at runtime.
 *
 *          The k_eff parameter may be used for fixed source calculations
 *          with fissionable material (e.g., start-up in a reactor from
 *          a fixed external source). In this case, the user must "guess"
 *          the critical eigenvalue to be be used to scale the fission source.
 *
 *          The res_type parameter may be used to control the convergence
 *          criterion - SCALAR_FLUX, TOTAL_SOURCE (default) and FISSION_SOURCE
 *          are all supported options in OpenMOC at this time.
 *
 *          This method may be called by the user from Python as follows:
 *
 * @code
 *          // Assign fixed sources
 *          // ...
 * 
 *          // Find the flux distribution resulting from the fixed sources
 *          solver.computeSource(max_iters=100, k_eff=0.981)
 * @endcode
 *
 * @param max_iters the maximum number of source iterations to allow
 * @param k_eff the sub/super-critical eigenvalue (default 1.0)
 * @param res_type the type of residual used for the convergence criterion
 */
void Solver::computeSource(int max_iters, double k_eff, residualType res_type) {

  if (_track_generator == NULL)
    log_printf(ERROR, "The Solver is unable to compute the source "
               "since it does not contain a TrackGenerator");

  else if (k_eff <= 0.)
    log_printf(ERROR, "The Solver is unable to compute the source with "
               "keff = %f since it is not a positive value", k_eff);

  log_printf(NORMAL, "Computing the source...");

  /* Clear all timing data from a previous simulation run */
  clearTimerSplits();

  /* Start the timer to record the total time to converge the flux */
  _timer->startTimer();

  _k_eff = k_eff;
  FP_PRECISION residual;

  /* Initialize data structures */
  initializePolarQuadrature();
  initializeExpEvaluator();
  initializeFluxArrays();
  initializeSourceArrays();
  initializeMaterials();
  initializeFSRs();

  /* Guess unity scalar flux for each region */
  flattenFSRFluxes(1.0);
  storeFSRFluxes();
  zeroTrackFluxes();

  /* Source iteration loop */
  for (int i=0; i < max_iters; i++) {

    computeFSRSources();
    transportSweep();
    addSourceToScalarFlux();
    residual = computeResidual(res_type);
    storeFSRFluxes();

    log_printf(NORMAL, "Iteration %d:\tres = %1.3E", i, residual);

    /* Check for convergence of the fission source distribution */
    if (i > 1 && residual < _converge_thresh) {
      _num_iterations = i;
      _timer->stopTimer();
      _timer->recordSplit("Total time");
      return;
    }
  }

  log_printf(WARNING, "Unable to converge the source");

  _num_iterations = max_iters;
  _timer->stopTimer();
  _timer->recordSplit("Total time");
}


/**
 * @brief Computes keff by performing a series of transport sweep and
 *        source updates.
 * @details This is the main method exposed to the user through the Python
 *          interface to perform an eigenvalue calculation. The method makes 
 *          an initial guess for the scalar and boundary fluxes and performs 
 *          transport sweeps and source updates until convergence.
 *
 *          By default, this method will perform a maximum of 1000 transport
 *          sweeps with a 1E-5 threshold on the integrated FSR fission source. 
 *          These values may be freely modified by the user at runtime.
 *
 *          The res_type parameter may be used to control the convergence
 *          criterion - SCALAR_FLUX, TOTAL_SOURCE and FISSION_SOURCE (default)
 *          are all supported options in OpenMOC at this time.
 *
 * @code
 *          solver.computeEigenvalue(max_iters=100, res_type=FISSION_SOURCE)
 * @endcode
 *
 * @param max_iters the maximum number of source iterations to allow
 * @param res_type the type of residual used for the convergence criterion
 */
void Solver::computeEigenvalue(int max_iters, residualType res_type) {

  if (_track_generator == NULL)
    log_printf(ERROR, "The Solver is unable to compute the eigenvalue "
               "since it does not contain a TrackGenerator");

  log_printf(NORMAL, "Computing the eigenvalue...");

  /* Clear all timing data from a previous simulation run */
  clearTimerSplits();

  /* Start the timer to record the total time to converge the source */
  _timer->startTimer();

  FP_PRECISION residual;

  /* An initial guess for the eigenvalue */
  _k_eff = 1.0;

  /* Initialize data structures */
  initializePolarQuadrature();
  initializeExpEvaluator();
  initializeFluxArrays();
  initializeSourceArrays();
  initializeMaterials();
  initializeFSRs();
  countFissionableFSRs();

  if (_cmfd != NULL && _cmfd->isFluxUpdateOn())
    initializeCmfd();

  /* Set scalar flux to unity for each region */
  flattenFSRFluxes(1.0);
  storeFSRFluxes();
  zeroTrackFluxes();

  /* Source iteration loop */
  for (int i=0; i < max_iters; i++) {

    normalizeFluxes();
    computeFSRSources();
    transportSweep();
    addSourceToScalarFlux();

    /* Solve CMFD diffusion problem and update MOC flux */
    if (_cmfd != NULL && _cmfd->isFluxUpdateOn()) {
      _k_eff = _cmfd->computeKeff(i);
      _cmfd->updateBoundaryFlux(_tracks, _boundary_flux, _tot_num_tracks);
    }
    else
      computeKeff();

    log_printf(NORMAL, "Iteration %d:\tk_eff = %1.6f"
               "\tres = %1.3E", i, _k_eff, residual);

    residual = computeResidual(res_type);
    storeFSRFluxes();

    /* Check for convergence of the fission source distribution */
    if (i > 1 && residual < _converge_thresh) {
      _num_iterations = i;
      _timer->stopTimer();
      _timer->recordSplit("Total time");
      return;
    }
  }

  log_printf(WARNING, "Unable to converge the source distribution");

  _num_iterations = max_iters;
  _timer->stopTimer();
  _timer->recordSplit("Total time");
}


/**
 * @brief Deletes the Timer's timing entries for each timed code section
 *        code in the source convergence loop.
 */
void Solver::clearTimerSplits() {
  _timer->clearSplit("Total time");
}


/**
 * @brief Prints a report of the timing statistics to the console.
 */
void Solver::printTimerReport() {

  std::string msg_string;

  log_printf(TITLE, "TIMING REPORT");

  /* Get the total runtime */
  double tot_time = _timer->getSplit("Total time");
  msg_string = "Total time to solution";
  msg_string.resize(53, '.');
  log_printf(RESULT, "%s%1.4E sec", msg_string.c_str(), tot_time);

  /* Time per iteration */
  double time_per_iter = tot_time / _num_iterations;
  msg_string = "Solution time per iteration";
  msg_string.resize(53, '.');
  log_printf(RESULT, "%s%1.4E sec", msg_string.c_str(), time_per_iter);

  /* Time per segment */
  int num_segments = _track_generator->getNumSegments();
  int num_integrations = 2 * _num_polar * _num_groups * num_segments;
  double time_per_integration = (time_per_iter / num_integrations);
  msg_string = "Integration time per segment integration";
  msg_string.resize(53, '.');
  log_printf(RESULT, "%s%1.4E sec", msg_string.c_str(), time_per_integration);

  set_separator_character('-');
  log_printf(SEPARATOR, "-");

  msg_string = "           # tracks          # segments          # FSRs";
  log_printf(RESULT, "%s", msg_string.c_str());
  log_printf(SEPARATOR, "-");

  int num_digits = (int) log10((double) _tot_num_tracks);
  num_digits += (int) log10((double) num_segments);
  num_digits += (int) log10((double) _num_FSRs);

  num_digits = 66 - num_digits;
  num_digits /= 4;

  std::stringstream msg;

  for (int i=0; i < 4; i++) {
    for (int j=0; j < num_digits; j++)
      msg << " ";

    if (i == 0)
      msg << _tot_num_tracks;
    else if (i == 1)
      msg << num_segments;
    else if (i == 2)
      msg << _num_FSRs;
  }

  log_printf(RESULT, "%s", msg.str().c_str());
  log_printf(SEPARATOR, "-");
}<|MERGE_RESOLUTION|>--- conflicted
+++ resolved
@@ -360,13 +360,10 @@
   int azim_period, num_azim_periods;
   int num_x, num_y;
 
-<<<<<<< HEAD
   /* Set the number of independent transport sweeps. Note that for 3D solves,
    * this will need to be changed to 16 */
   _num_independent_sweeps = 4;
   
-=======
->>>>>>> 44820807
   for (int azim_halfspace=0; azim_halfspace < 2; azim_halfspace++) {
     for (int period_halfspace=0; period_halfspace < 2; period_halfspace++) {
       for (int a=azim_halfspace*_num_azim/2;
