#include "Solver.h"
#include <fstream>
#ifdef BGQ
#include <spi/include/kernel/memory.h>
#endif

/**
 * @brief Constructor initializes an empty Solver class with array pointers
 *        set to NULL.
 * @param track_generator an optional pointer to a TrackGenerator object
 */
Solver::Solver(TrackGenerator* track_generator) {

  /* Default values */
  _num_materials = 0;
  _num_groups = 0;
  _num_azim = 0;

  _num_FSRs = 0;
  _num_fissionable_FSRs = 0;
  _FSR_volumes = NULL;
  _FSR_materials = NULL;
  _chi_spectrum_material = NULL;

  _track_generator = NULL;
  _geometry = NULL;
  _cmfd = NULL;
  _num_exp_evaluators_azim = 1;
  _num_exp_evaluators_polar = 1;
  _exp_evaluators = new ExpEvaluator**[_num_exp_evaluators_azim];
  _exp_evaluators[0] = new ExpEvaluator*[_num_exp_evaluators_polar];
  _exp_evaluators[0][0] = new ExpEvaluator();
  _solve_3D = false;
  _segment_formation = EXPLICIT_2D;

  _tracks = NULL;
  _azim_spacings = NULL;
  _polar_spacings = NULL;
  _boundary_flux = NULL;
  _start_flux = NULL;
  _boundary_leakage = NULL;

  _scalar_flux = NULL;
  _old_scalar_flux = NULL;
  _stabalizing_flux = NULL;
  _fixed_sources = NULL;
  _reduced_sources = NULL;
  _source_type = "None";

  _regionwise_scratch = NULL;

  /* Default polar quadrature */
  _fluxes_per_track = 0;

  if (track_generator != NULL)
    setTrackGenerator(track_generator);

  _num_iterations = 0;
  _converge_thresh = 1E-5;

  _timer = new Timer();

  _correct_xs = false;
  _stabalize_transport = false;
  _verbose = false;
  _xs_log_level = ERROR;

  //FIXME
  _OTF_transport = false;
  //FIXME
  _reset_iteration = -1;
  _limit_xs = false;
}

/**
 * @brief Destructor deletes arrays of boundary angular fluxes,
 *        scalar fluxes and sources for each FSR and energy group.
 * @details Deallocates memory for all arrays allocated for the Solver,
 *          including fluxes, sources, quadrature weights, and exponential
 *          linear interpolation table.
 */
Solver::~Solver() {

  if (_FSR_materials != NULL)
    delete [] _FSR_materials;

  if (_boundary_flux != NULL)
    delete [] _boundary_flux;

  if (_start_flux != NULL)
    delete [] _start_flux;

  if (_scalar_flux != NULL)
    delete [] _scalar_flux;

  if (_old_scalar_flux != NULL)
    delete [] _old_scalar_flux;
  
  if (_stabalizing_flux != NULL)
    delete [] _stabalizing_flux;

  if (_fixed_sources != NULL)
    delete [] _fixed_sources;

  if (_reduced_sources != NULL)
    delete [] _reduced_sources;

  if (_regionwise_scratch != NULL)
    delete [] _regionwise_scratch;

  for (int i=0; i < _groupwise_scratch.size(); i++)
    delete [] _groupwise_scratch.at(i);
  _groupwise_scratch.clear();

  for (int a=0; a < _num_exp_evaluators_azim; a++) {
    for (int p=0; p < _num_exp_evaluators_polar; p++)
      delete _exp_evaluators[a][p];
    delete [] _exp_evaluators[a];
  }
  delete [] _exp_evaluators;
}


/**
 * @brief Returns a pointer to the Geometry.
 * @return a pointer to the Geometry
 */
Geometry* Solver::getGeometry() {

  if (_geometry == NULL)
    log_printf(ERROR, "Unable to return the Solver's Geometry since it "
               "has not yet been set");

  return _geometry;
}



/**
 * @brief Returns a pointer to the TrackGenerator.
 * @return a pointer to the TrackGenerator
 */
TrackGenerator* Solver::getTrackGenerator() {

  if (_track_generator == NULL)
    log_printf(ERROR, "Unable to return the Solver's TrackGenetrator "
               "since it has not yet been set");

  return _track_generator;
}


/**
 * @brief Returns the calculated volume for a flat source region.
 * @param fsr_id the flat source region ID of interest
 * @return the flat source region volume
 */
FP_PRECISION Solver::getFSRVolume(long fsr_id) {

  if (fsr_id < 0 || fsr_id > _num_FSRs)
    log_printf(ERROR, "Unable to get the volume for FSR %d since the FSR "
               "IDs lie in the range (0, %d)", fsr_id, _num_FSRs);

  else if (_FSR_volumes == NULL)
    log_printf(ERROR, "Unable to get the volume for FSR %d since the FSR "
               "volumes have not yet been computed", fsr_id);

  return _FSR_volumes[fsr_id];
}


/**
 * @brief Returns the number of angles used for the polar quadrature.
 * @return the number of polar angles
 */
int Solver::getNumPolarAngles() {
  return _num_polar;
}


/**
 * @brief Returns the number of source iterations to converge the source.
 * @return the number of iterations
 */
int Solver::getNumIterations() {
  return _num_iterations;
}


/**
 * @brief Returns the total time to converge the source (seconds).
 * @return the time to converge the source (seconds)
 */
double Solver::getTotalTime() {
  return _timer->getSplit("Total time");
}


/**
 * @brief Returns the converged eigenvalue \f$ k_{eff} \f$.
 * @return the converged eigenvalue \f$ k_{eff} \f$
 */
double Solver::getKeff() {
  return _k_eff;
}


/**
 * @brief Returns the threshold for source/flux convergence.
 * @return the threshold for source/flux convergence
 */
double Solver::getConvergenceThreshold() {
  return _converge_thresh;
}


/**
 * @brief Get the maximum allowable optical length for a track segment
 * @return The max optical length
 */
FP_PRECISION Solver::getMaxOpticalLength() {
  return _exp_evaluators[0][0]->getMaxOpticalLength();
}


/**
 * @brief Returns whether the solver is using double floating point precision.
 * @return true if using double precision float point arithmetic
 */
bool Solver::isUsingDoublePrecision() {
#ifdef DOUBLE
  return true;
#else
  return false;
#endif
}


/**
 * @brief Returns whether the Solver uses linear interpolation to
 *        compute exponentials.
 * @return true if using linear interpolation to compute exponentials
 */
bool Solver::isUsingExponentialInterpolation() {
  return _exp_evaluators[0][0]->isUsingInterpolation();
}


/**
 * @brief Returns the scalar flux for some FSR and energy group.
 * @param fsr_id the ID for the FSR of interest
 * @param group the energy group of interest
 * @return the FSR scalar flux
 */
double Solver::getFlux(long fsr_id, int group) {

  if (fsr_id >= _num_FSRs)
    log_printf(ERROR, "Unable to return a scalar flux for FSR ID = %d "
               "since the max FSR ID = %d", fsr_id, _num_FSRs-1);

  else if (fsr_id < 0)
    log_printf(ERROR, "Unable to return a scalar flux for FSR ID = %d "
               "since FSRs do not have negative IDs", fsr_id);

  else if (group-1 >= _num_groups)
    log_printf(ERROR, "Unable to return a scalar flux in group %d "
               "since there are only %d groups", group, _num_groups);

  else if (group <= 0)
    log_printf(ERROR, "Unable to return a scalar flux in group %d "
               "since groups must be greater or equal to 1", group);

  else if (_scalar_flux == NULL)
    log_printf(ERROR, "Unable to return a scalar flux "
             "since it has not yet been computed");

  return _scalar_flux(fsr_id,group-1);
}


/**
 * @brief Returns the source for some energy group for a flat source region
 * @details This is a helper routine used by the openmoc.process module.
 * @param fsr_id the ID for the FSR of interest
 * @param group the energy group of interest
 * @return the flat source region source
 */
double Solver::getFSRSource(long fsr_id, int group) {

  if (fsr_id >= _num_FSRs)
    log_printf(ERROR, "Unable to return a source for FSR ID = %d "
               "since the max FSR ID = %d", fsr_id, _num_FSRs-1);

  else if (fsr_id < 0)
    log_printf(ERROR, "Unable to return a source for FSR ID = %d "
               "since FSRs do not have negative IDs", fsr_id);

  else if (group-1 >= _num_groups)
    log_printf(ERROR, "Unable to return a source in group %d "
               "since there are only %d groups", group, _num_groups);

  else if (group <= 0)
    log_printf(ERROR, "Unable to return a source in group %d "
               "since groups must be greater or equal to 1", group);

  else if (_scalar_flux == NULL)
    log_printf(ERROR, "Unable to return a source "
               "since it has not yet been computed");

  Material* material = _FSR_materials[fsr_id];
  FP_PRECISION* nu_sigma_f = material->getNuSigmaF();
  FP_PRECISION* chi = material->getChi();
  double source = 0.;

  /* Compute fission source */
  if (material->isFissionable()) {
    for (int e=0; e < _num_groups; e++)
      source += _scalar_flux(fsr_id,e) * nu_sigma_f[e];
    source /= _k_eff * chi[group-1];
  }

  /* Compute scatter source */
  for (int g=0; g < _num_groups; g++)
    source += material->getSigmaSByGroup(g+1,group)
              * _scalar_flux(fsr_id,g);

  /* Add in fixed source (if specified by user) */
  source += _fixed_sources(fsr_id,group-1);

  /* Normalize to solid angle for isotropic approximation */
  source *= ONE_OVER_FOUR_PI;

  return source;
}


/**
 * @brief Sets the Geometry for the Solver.
 * @details This is a private setter method for the Solver and is not
 *          intended to be called by the user.
 * @param geometry a pointer to a Geometry object
 */
void Solver::setGeometry(Geometry* geometry) {

  if (geometry->getNumFSRs() == 0)
    log_printf(ERROR, "Unable to set the Geometry for the Solver since the "
               "Geometry has not yet initialized FSRs");

  _geometry = geometry;
}


/**
 * @brief Sets the Solver's TrackGenerator with characteristic Tracks.
 * @details The TrackGenerator must already have generated Tracks and have
 *          used ray tracing to segmentize them across the Geometry. This
 *          should be initated in Python prior to assigning the TrackGenerator
 *          to the Solver:
 *
 * @code
 *          geometry.initializeFlatSourceRegions()
 *          track_generator.generateTracks()
 *          solver.setTrackGenerator(track_generator)
 * @endcode
 *
 * @param track_generator a pointer to a TrackGenerator object
 */
void Solver::setTrackGenerator(TrackGenerator* track_generator) {

  /* Retrieve the segmentation type and get the 3D track generator */
  segmentationType segment_formation = track_generator->getSegmentFormation();
  TrackGenerator3D* track_generator_3D =
    dynamic_cast<TrackGenerator3D*>(track_generator);

  /* Check to make sure proper segments have been generated */
  if (!track_generator->containsSegments())
    log_printf(ERROR, "Unable to set the TrackGenerator for the Solver "
               "since the TrackGenerator has not yet generated tracks");

  _track_generator = track_generator;
  _segment_formation = _track_generator->getSegmentFormation();
  _num_azim = _track_generator->getNumAzim();
  _quad = _track_generator->getQuadrature();
  _azim_spacings = _quad->getAzimSpacings();
  _num_polar = _quad->getNumPolarAngles();
  _tracks = _track_generator->getTracksArray();

  /* Set the number of tracks and fluxes per track */
  if (track_generator_3D != NULL) {
    _fluxes_per_track = _num_groups;
    _tot_num_tracks = track_generator_3D->getNum3DTracks();
    _polar_spacings = _quad->getPolarSpacings();
    _tracks_per_stack = track_generator_3D->getTracksPerStack();
    _solve_3D = true;
  }
  else {
    _fluxes_per_track = _num_groups * _num_polar/2;
    _tot_num_tracks = _track_generator->getNum2DTracks();
    _solve_3D = false;
  }

  /* Retrieve and store the Geometry from the TrackGenerator */
  setGeometry(_track_generator->getGeometry());
}


/**
 * @brief Sets the threshold for source/flux convergence.
 * @brief The default threshold for convergence is 1E-5.
 * @param source_thresh the threshold for source/flux convergence
 */
void Solver::setConvergenceThreshold(double threshold) {

  if (threshold <= 0.0)
    log_printf(ERROR, "Unable to set the convergence threshold to %f "
               "since it is not a positive number", threshold);

  _converge_thresh = threshold;
}


/**
 * @brief Assign a fixed source for a flat source region and energy group.
 * @details This is a helper routine to perform error checking for the
 *          subclasses which store the source in the appropriate array.
 * @param fsr_id the flat source region ID
 * @param group the energy group
 * @param source the volume-averaged source in this group
 */
void Solver::setFixedSourceByFSR(long fsr_id, int group, double source) {

  if (group <= 0 || group > _num_groups)
    log_printf(ERROR,"Unable to set fixed source for group %d in "
               "in a %d energy group problem", group, _num_groups);

  if (fsr_id < 0 || fsr_id >= _num_FSRs)
    log_printf(ERROR,"Unable to set fixed source for FSR %d with only "
               "%d FSRs in the geometry", fsr_id, _num_FSRs);

  _fix_src_FSR_map[std::pair<int, int>(fsr_id, group)] = source;
}


/**
 * @brief Assign a fixed source for a Cell and energy group.
 * @details This routine will add the fixed source to all instances of the
 *          Cell in the geometry (e.g., all FSRs for this Cell).
 * @param fsr_id the Cell of interest
 * @param group the energy group
 * @param source the volume-averaged source in this group
 */
void Solver::setFixedSourceByCell(Cell* cell, int group, double source) {

  /* Recursively add the source to all Cells within a FILL type Cell */
  if (cell->getType() == FILL) {
    std::map<int, Cell*> cells = cell->getAllCells();
    std::map<int, Cell*>::iterator iter;
    for (iter = cells.begin(); iter != cells.end(); ++iter)
      setFixedSourceByCell(iter->second, group, source);
  }

  /* Add the source to all FSRs for this MATERIAL type Cell */
  else {
    _fix_src_cell_map[std::pair<Cell*, int>(cell, group)] = source;
  }
}


/**
 * @brief Assign a fixed source for a Material and energy group.
 * @details This routine will add the fixed source to all instances of the
 *          Material in the geometry (e.g., all FSRs with this Material).
 * @param fsr_id the Material of interest
 * @param group the energy group
 * @param source the volume-averaged source in this group
 */
void Solver::setFixedSourceByMaterial(Material* material, int group,
                                      double source) {
  _fix_src_material_map[std::pair<Material*, int>(material, group)] = source;
}


/**
 * @brief Set the maximum allowable optical length for a track segment
 * @param max_optical_length The max optical length
 */
void Solver::setMaxOpticalLength(FP_PRECISION max_optical_length) {
  for (int a=0; a < _num_exp_evaluators_azim; a++)
    for (int p=0; p < _num_exp_evaluators_polar; p++)
      _exp_evaluators[a][p]->setMaxOpticalLength(max_optical_length);
}


/**
 * @brief Set the precision, or maximum allowable approximation error, of the
 *        the exponential interpolation table.
 * @details By default, the precision is 1E-5 based on the analysis in
 *          Yamamoto's 2003 paper.
 * @param precision the precision of the exponential interpolation table,
 */
void Solver::setExpPrecision(double precision) {
  for (int a=0; a < _num_exp_evaluators_azim; a++)
    for (int p=0; p < _num_exp_evaluators_polar; p++)
      _exp_evaluators[a][p]->setExpPrecision(precision);
}


/**
 * @brief Informs the Solver to use linear interpolation to compute the
 *        exponential in the transport equation.
 */
void Solver::useExponentialInterpolation() {
  for (int a=0; a < _num_exp_evaluators_azim; a++)
    for (int p=0; p < _num_exp_evaluators_polar; p++)
      _exp_evaluators[a][p]->useInterpolation();
}


/**
 * @brief Informs the Solver to use the exponential intrinsic exp(...)
 *        function to compute the exponential in the transport equation.
 */
void Solver::useExponentialIntrinsic() {
  for (int a=0; a < _num_exp_evaluators_azim; a++)
    for (int p=0; p < _num_exp_evaluators_polar; p++)
      _exp_evaluators[a][p]->useIntrinsic();
}


/**
 * @brief   Directs OpenMOC to correct unphysical cross-sections
 * @details If a material is found with greater total scattering cross-section
 *          than total cross-section, the total cross-section is set to the
 *          scattering cross-section.
 */
void Solver::correctXS() {
  _correct_xs = true;
}


/**
 * @brief   Directs OpenMOC to use the diagonal stabalizing correction to
 *          the source iteration transport sweep
 * @details The source iteration process which MOC uses can be unstable
 *          if negative cross-sections arise from transport correction. This
 *          instability causes issues in convergence. The stabalizing
 *          correction fixes this by adding a diagonal matrix to both sides
 *          of the discretized transport equation which introduces no bias
 *          but transforms the iteration matrix into one that is stable.
 */
void Solver::stabalizeTransport() {
  _stabalize_transport = true;
}


/**
 * @brief   Determines which log level to set cross-section warnings
 * @details The default log level is ERROR
 * @param   log_level The log level for outputing cross-section inconsistencies
 */
void Solver::setCheckXSLogLevel(logLevel log_level) {
  _xs_log_level = log_level;
}


/**
 * @brief Sets the chi spectrum for use as an inital flux guess
 * @param material The material used for obtaining the chi spectrum
 */
void Solver::setChiSpectrumMaterial(Material* material) {
  _chi_spectrum_material = material;
}


/**
 * @brief Initializes new ExpEvaluator object to compute exponentials.
 */
void Solver::initializeExpEvaluators() {

  //FIXME
  ExpEvaluator* first_evaluator = _exp_evaluators[0][0];
  first_evaluator->setQuadrature(_quad);

  if (first_evaluator->isUsingInterpolation()) {

    /* Find minimum of optional user-specified and actual max taus */
    FP_PRECISION max_tau_a = _track_generator->getMaxOpticalLength();
    FP_PRECISION max_tau_b = first_evaluator->getMaxOpticalLength();
    FP_PRECISION max_tau = std::min(max_tau_a, max_tau_b) + TAU_NUDGE;

    /* Split Track segments so that none has a greater optical length */
    _track_generator->setMaxOpticalLength(max_tau);
    if (_segment_formation == EXPLICIT_3D || _segment_formation == EXPLICIT_2D)
      _track_generator->splitSegments(max_tau);
    else
      _track_generator->countSegments();

    first_evaluator->setMaxOpticalLength(max_tau);
  }

  /* Delete old exponential evaluators */
  for (int a=0; a < _num_exp_evaluators_azim; a++) {
    for (int p=0; p < _num_exp_evaluators_polar; p++)
      if (_exp_evaluators[a][p] != first_evaluator)
        delete _exp_evaluators[a][p];
    delete [] _exp_evaluators[a];
  }
  delete [] _exp_evaluators;

  /* Determine number of exponential evaluators */
  _num_exp_evaluators_azim = _num_azim / 4;
  if (_solve_3D)
    _num_exp_evaluators_polar = _num_polar / 2;
  else
    _num_exp_evaluators_polar = 1;

  /* Allocate new exponential evaluators */
  _exp_evaluators = new ExpEvaluator**[_num_azim/2];
  for (int a=0; a < _num_azim/2; a++)
    _exp_evaluators[a] = new ExpEvaluator*[_num_polar];
  for (int a=0; a < _num_exp_evaluators_azim; a++) {
    for (int p=0; p < _num_exp_evaluators_polar; p++) {

      /* Create a new exponential evaluator if necessary */
      if (a == 0 && p == 0)
        _exp_evaluators[a][p] = first_evaluator;
      else
        _exp_evaluators[a][p] = first_evaluator->deepCopy();

      /* Copy evaluators to supplimentary positions */
      int sup_azim = _num_azim / 2 - a - 1;
      int sup_polar = _num_polar - p - 1;
      _exp_evaluators[sup_azim][p] = _exp_evaluators[a][p];
      _exp_evaluators[a][sup_polar] = _exp_evaluators[a][p];
      _exp_evaluators[sup_azim][sup_polar] = _exp_evaluators[a][p];
    }
  }

  /* Initialize exponential interpolation table */
  for (int a=0; a < _num_exp_evaluators_azim; a++)
    for (int p=0; p < _num_exp_evaluators_polar; p++)
      _exp_evaluators[a][p]->initialize(a, p, _solve_3D);
}


/**
 * @brief Initializes the FSR volumes and Materials array.
 * @details This method assigns each FSR a unique, monotonically increasing
 *          ID, sets the Material for each FSR, and assigns a volume based on
 *          the cumulative length of all of the segments inside the FSR.
 */
void Solver::initializeFSRs() {

  log_printf(NORMAL, "Initializing flat source regions...");

  /* Delete old FSR arrays if they exist */
  if (_FSR_materials != NULL)
    delete [] _FSR_materials;

  /* Get an array of volumes indexed by FSR  */
  _FSR_volumes = _track_generator->getFSRVolumes();

  /* Retrieve simulation parameters from the Geometry */
  _num_FSRs = _geometry->getNumFSRs();
  _num_groups = _geometry->getNumEnergyGroups();
  _num_materials = _geometry->getNumMaterials();

  if (_solve_3D)
    _fluxes_per_track = _num_groups;
  else
    _fluxes_per_track = _num_groups * _num_polar/2;

  /* Allocate scratch memory */
  for (int i=0; i < _groupwise_scratch.size(); i++)
    delete [] _groupwise_scratch.at(i);
  if (_regionwise_scratch != NULL)
    delete [] _regionwise_scratch;
  //FIXME
  int num_threads = omp_get_max_threads();
  _groupwise_scratch.resize(num_threads);
  for (int i=0; i < num_threads; i++)
    _groupwise_scratch.at(i) = new FP_PRECISION[_num_groups];
  _regionwise_scratch = new double[_num_FSRs];

  /* Generate the FSR centroids */
  _track_generator->generateFSRCentroids(_FSR_volumes);

  /* Allocate an array of Material pointers indexed by FSR */
  _FSR_materials = new Material*[_num_FSRs];

  /* Loop over all FSRs to extract FSR material pointers */
  for (long r=0; r < _num_FSRs; r++) {
    _FSR_materials[r] = _geometry->findFSRMaterial(r);
    log_printf(DEBUG, "FSR ID = %d has Material ID = %d and volume = %f ",
               r, _FSR_materials[r]->getId(), _FSR_volumes[r]);
  }
}


/**
 * @brief Counts the number of fissionable flat source regions.
 * @details This routine is used by the Solver::computeEigenvalue(...)
 *          routine which uses the number of fissionable FSRs to normalize
 *          the residual on the fission source distribution.
 */
void Solver::countFissionableFSRs() {

  log_printf(INFO, "Counting fissionable FSRs...");

  /* Count the number of fissionable FSRs */
  _num_fissionable_FSRs = 0;
  for (long r=0; r < _num_FSRs; r++) {
    if (_FSR_materials[r]->isFissionable())
      _num_fissionable_FSRs++;
  }
}


//FIXME
void Solver::checkLimitXS(int iteration) {

  if (iteration == _reset_iteration)
    log_printf(NORMAL, "Re-setting material cross-sections");
  else
    return;

  /* Create a set of material pointers */
  std::map<int, Material*> materials_set;

  /* Check all unique materials */
  for (std::map<int, Material*>::iterator it = _limit_materials.begin();
          it != _limit_materials.end(); ++it) {

    /* Get the material */
    int id = it->first;
    Material* material = it->second;
    Material* original_material = _original_materials[id];

    /* Extract cross-sections */
    FP_PRECISION* sigma_t = material->getSigmaT();
    FP_PRECISION* sigma_s = material->getSigmaS();

    /* Extract cross-sections */
    FP_PRECISION* original_sigma_t = original_material->getSigmaT();
    FP_PRECISION* original_sigma_s = original_material->getSigmaS();

    /* Loop over all energy groups */
    for (int e=0; e < _num_groups; e++) {
      sigma_t[e] = original_sigma_t[e];
      sigma_s[e*_num_groups+e] = original_sigma_s[e*_num_groups+e];
    }
  }
  log_printf(NORMAL, "Material re-set complete");
}


//FIXME
void Solver::setLimitingXSMaterials(std::vector<int> material_ids, 
                                    int reset_iteration) {
  _limit_xs_materials = material_ids;
  _reset_iteration = reset_iteration;
  _limit_xs = true;
}


//FIXME
void Solver::limitXS() {

  log_printf(NORMAL, "Limiting negative cross-sections in %d materials",
             _limit_xs_materials.size());
  std::map<int, Material*> all_materials = _geometry->getAllMaterials();
  for (int i=0; i < _limit_xs_materials.size(); i++) {
    int mat_id = _limit_xs_materials.at(i);
    Material* material = all_materials[mat_id];
    Material* material_copy = material->clone();
    _original_materials[mat_id] = material_copy;
    _limit_materials[mat_id] = material;
    FP_PRECISION* scattering_matrix = material->getSigmaS();
    FP_PRECISION* sigma_t = material->getSigmaT();
    for (int e=0; e < _num_groups; e++) {
      double scattering_value = scattering_matrix[e*_num_groups+e];
      if (scattering_value < 0.0) {
        scattering_matrix[e*_num_groups+e] = 0.0;
        sigma_t[e] -= scattering_value;
      }
    }
  }
  log_printf(NORMAL, "Cross-section adjustment complete");
}


/**
 * @brief All material cross-sections in the geometry are checked for
 *        consistency
 * @details Each cross-section is checked to ensure that the total
 *          cross-section is greater than or equal to the scattering
 *          cross-section for each energy group and that all cross-sections
 *          are positive.
 */
void Solver::checkXS() {

  log_printf(NORMAL, "Checking material cross-sections");

  /* Create a set of material pointers */
  std::set<Material*> materials_set;

  /* Get a set of the materials over all FSR */
  logLevel level = _xs_log_level;
#pragma omp parallel for
  for (long r=0; r < _num_FSRs; r++) {

    /* Get the material */
    Material* material = _FSR_materials[r];

    /* Check to see that this material hasn't been checked yet */
    if (materials_set.find(material) == materials_set.end()) {
#pragma omp critical
      {
        if (materials_set.find(material) == materials_set.end())
          materials_set.insert(material);
      }
    }
  }

  /* Check all unique materials */
  for (std::set<Material*>::iterator it = materials_set.begin();
          it != materials_set.end(); ++it) {

    /* Get the material */
    Material* material = *it;

    /* Extract cross-sections */
    char* name = material->getName();
    FP_PRECISION* sigma_t = material->getSigmaT();
    FP_PRECISION* sigma_f = material->getSigmaF();
    FP_PRECISION* nu_sigma_f = material->getNuSigmaF();
    FP_PRECISION* scattering_matrix = material->getSigmaS();
    FP_PRECISION* chi = material->getChi();

    /* Loop over all energy groups */
    for (int e=0; e < _num_groups; e++) {

      /* Check that the total cross-section is greater than or equal to the
         scattering cross-section */
      FP_PRECISION sigma_s = 0.0;
      for (int g=0; g < _num_groups; g++) {
        sigma_s += scattering_matrix[g*_num_groups+e];
        if (scattering_matrix[g*_num_groups+e] < 0)
          log_printf(level, "Negative scattering cross-section encountered "
                     "in material ID %d", material->getId());
      }
      if (sigma_s > sigma_t[e]) {
        if (_correct_xs) {
          log_printf(WARNING, "Invalid cross-sections encountered. The "
                     "scattering cross-section has value %6.4f which is "
                     "greater than the total cross-section of value %6.4f in"
                     " material ID %d for group %d", sigma_s, sigma_t[e],
                     material->getId(), e);
          sigma_t[e] = sigma_s;
          log_printf(WARNING, "The total cross-section has been corrected to "
                     " %6.4f in material ID %d for group %d", sigma_s,
                     material->getId(), e);
        }
        else {
          log_printf(level, "Invalid cross-sections encountered. The "
                     "scattering cross-section has value %6.4f which is "
                     "greater than the total cross-section of value %6.4f in"
                     " material ID %d for group %d", sigma_s, sigma_t[e],
                     material->getId(), e);
        }
      }

      /* Check for negative cross-section values */
      if (sigma_t[e] < 0 || sigma_f[e] < 0 || nu_sigma_f[e] < 0 || chi[e] < 0)
        log_printf(level, "Negative cross-section encountered in material "
                   "ID %d", material->getId());
    }
  }
  log_printf(NORMAL, "Material cross-section checks complete");
}


/**
 * @brief Assigns fixed sources assigned by Cell, Material to FSRs.
 */
void Solver::initializeFixedSources() {

  Cell* fsr_cell;
  Material* fsr_material;
  int group;
  FP_PRECISION source;
  std::pair<Cell*, int> cell_group_key;
  std::pair<Material*, int> mat_group_key;
  std::map< std::pair<Cell*, int>, FP_PRECISION >::iterator cell_iter;
  std::map< std::pair<Material*, int>, FP_PRECISION >::iterator mat_iter;

  /* Fixed sources assigned by Cell */
  for (cell_iter = _fix_src_cell_map.begin();
       cell_iter != _fix_src_cell_map.end(); ++cell_iter) {

    /* Get the Cell with an assigned fixed source */
    cell_group_key = cell_iter->first;
    group = cell_group_key.second;
    source = _fix_src_cell_map[cell_group_key];

    /* Search for this Cell in all FSRs */
    for (long r=0; r < _num_FSRs; r++) {
      fsr_cell = _geometry->findCellContainingFSR(r);
      if (cell_group_key.first->getId() == fsr_cell->getId())
        setFixedSourceByFSR(r, group, source);
    }
  }

  /** Fixed sources assigned by Material */
  for (mat_iter = _fix_src_material_map.begin();
       mat_iter != _fix_src_material_map.end(); ++mat_iter) {

    /* Get the Material with an assigned fixed source */
    mat_group_key = mat_iter->first;
    group = mat_group_key.second;
    source = _fix_src_material_map[mat_group_key];

    for (long r=0; r < _num_FSRs; r++) {
      fsr_material = _geometry->findFSRMaterial(r);
      if (mat_group_key.first->getId() == fsr_material->getId())
        setFixedSourceByFSR(r, group, source);
    }
  }
}


/**
 * @brief Initializes a Cmfd object for acceleratiion prior to source iteration.
 * @details Instantiates a dummy Cmfd object if one was not assigned to
 *          the Solver by the user and initializes FSRs, materials, fluxes
 *          and the Mesh object. This method is for internal use only
 *          and should not be called directly by the user.
 */
void Solver::initializeCmfd() {

  log_printf(INFO, "Initializing CMFD...");

  /* Retrieve CMFD from the Geometry */
  _cmfd = _geometry->getCmfd();

  /* If the user did not initialize Cmfd, simply return */
  if (_cmfd == NULL)
    return;
  else if (!_cmfd->isFluxUpdateOn())
    return;

  /* If 2D Solve, set CMFD z-direction mesh size to 1 and depth to 1.0 */
  if (!_solve_3D) {
    _cmfd->setNumZ(1);
    _cmfd->setBoundary(SURFACE_Z_MIN, REFLECTIVE);
    _cmfd->setBoundary(SURFACE_Z_MAX, REFLECTIVE);
  }

  /* Intialize the CMFD energy group structure */
  _cmfd->setSourceConvergenceThreshold(_converge_thresh*1.e-1);
  _cmfd->setNumMOCGroups(_num_groups);
  _cmfd->initializeGroupMap();

  /* Give CMFD number of FSRs and FSR property arrays */
  _cmfd->setSolve3D(_solve_3D);
  _cmfd->setNumFSRs(_num_FSRs);
  _cmfd->setFSRVolumes(_FSR_volumes);
  _cmfd->setFSRMaterials(_FSR_materials);
  _cmfd->setFSRFluxes(_scalar_flux);
  _cmfd->setFSRSources(_reduced_sources);
  _cmfd->setQuadrature(_quad);
  _cmfd->setGeometry(_geometry);
  _cmfd->setAzimSpacings(_quad->getAzimSpacings(), _num_azim);
  _cmfd->initialize();


  TrackGenerator3D* track_generator_3D =
    dynamic_cast<TrackGenerator3D*>(_track_generator);
  if (track_generator_3D != NULL)
    _cmfd->setPolarSpacings(_quad->getPolarSpacings(), _num_azim, _num_polar);
}


/**
 * @brief Computes the scalar flux distribution by performing a series of
 *        transport sweeps.
 * @details This is the main method exposed to the user through the Python
 *          interface to compute the scalar flux distribution, e.g., for a
 *          fixed source calculation. This routine makes an initial guess for
 *          scalar and boundary fluxes and performs transport sweep until
 *          convergence.
 *
 *          By default, this method will perform a maximum of 1000 transport
 *          sweeps with a 1E-5 threshold on the average FSR scalar flux. These
 *          values may be freely modified by the user at runtime.
 *
 *          The only_fixed_source runtime parameter may be used to control
 *          the type of source distribution used in the calculation. By
 *          default, this paramter is true and only the fixed sources specified
 *          by the user will be considered. Alternatively, when the parameter
 *          is false, the source will be computed as the scattering and fission
 *          sources resulting from a previously computed flux distribution
 *          (e.g., an eigenvalue calculation) in addition to any user-defined
 *          fixed sources.
 *
 *          This method may be called by the user to compute the scalar flux
 *          for a fixed source distribution from Python as follows:
 *
 * @code
 *          // Assign fixed sources
 *          // ...
 *
 *          // Find the flux distribution resulting from the fixed sources
 *          solver.computeFlux(max_iters=100)
 * @endcode
 *
 *          Alternatively, as described above, this method may be called by
 *          the user in Python to compute the flux from a superposition of
 *          fixed and / or eigenvalue sources as follows:
 *
 * @code
 *          // Solve for sources and scalar flux distribution
 *          solver.computeEigenvalue(max_iters=1000)
 *
 *          // Add fixed source(s)
 *          // ...
 *
 *          // Find fluxes from superposition of eigenvalue and fixed sources
 *          solver.computeFlux(max_iters=100, only_fixed_source=False)
 * @endcode
 *
 *
 * @param max_iters the maximum number of source iterations to allow
 * @param only_fixed_source use only fixed sources (true by default)
 */
void Solver::computeFlux(int max_iters, bool only_fixed_source) {

  if (_track_generator == NULL)
    log_printf(ERROR, "The Solver is unable to compute the flux "
               "since it does not contain a TrackGenerator");

  log_printf(NORMAL, "Computing the flux...");

  /* Clear all timing data from a previous simulation run */
  clearTimerSplits();

  /* Initialize keff to 1 for FSR source calcualtions */
  _k_eff = 1.;

  double residual = 0.;

  /* Initialize data structures */
  initializeFSRs();
  initializeSourceArrays();
  countFissionableFSRs();
  initializeExpEvaluators();

  /* Initialize new flux arrays if a) the user requested the use of
   * only fixed sources or b) no previous simulation was performed which
   * initialized and computed the flux (e.g., an eigenvalue calculation) */
  if (only_fixed_source || _num_iterations == 0) {
    initializeFluxArrays();
    flattenFSRFluxes(0.0);
    storeFSRFluxes();
  }

  zeroTrackFluxes();

  /* Compute the sum of fixed, total and scattering sources */
  computeFSRSources(0);

  /* Start the timer to record the total time to converge the flux */
  _timer->startTimer();

  /* Source iteration loop */
  for (int i=0; i < max_iters; i++) {

    transportSweep();
    addSourceToScalarFlux();
    residual = computeResidual(SCALAR_FLUX);
    storeFSRFluxes();

    log_printf(NORMAL, "Iteration %d:\tres = %1.3E", i, residual);

    /* Check for convergence of the fission source distribution */
    if (i > 1 && residual < _converge_thresh) {
      _num_iterations = i;
      _timer->stopTimer();
      _timer->recordSplit("Total time");
      return;
    }
  }

  log_printf(WARNING, "Unable to converge the flux");

  _num_iterations = max_iters;
  _timer->stopTimer();
  _timer->recordSplit("Total time");
}


/**
 * @brief Computes the total source distribution by performing a series of
 *        transport sweep and source updates.
 * @details This is the main method exposed to the user through the Python
 *          interface to compute the source distribution, e.g., for a fixed
 *          and/or external source calculation. This routine makes an initial
 *          guess for the scalar and boundary fluxes and performs transport
 *          sweeps and source updates until convergence.
 *
 *          By default, this method will perform a maximum of 1000 transport
 *          sweeps with a 1E-5 threshold on the integrated FSR total source.
 *          These values may be freely modified by the user at runtime.
 *
 *          The k_eff parameter may be used for fixed source calculations
 *          with fissionable material (e.g., start-up in a reactor from
 *          a fixed external source). In this case, the user must "guess"
 *          the critical eigenvalue to be be used to scale the fission source.
 *
 *          The res_type parameter may be used to control the convergence
 *          criterion - SCALAR_FLUX, TOTAL_SOURCE (default) and FISSION_SOURCE
 *          are all supported options in OpenMOC at this time.
 *
 *          This method may be called by the user from Python as follows:
 *
 * @code
 *          // Assign fixed sources
 *          // ...
 *
 *          // Find the flux distribution resulting from the fixed sources
 *          solver.computeFlux(max_iters=100, k_eff=0.981)
 * @endcode
 *
 * @param max_iters the maximum number of source iterations to allow
 * @param k_eff the sub/super-critical eigenvalue (default 1.0)
 * @param res_type the type of residual used for the convergence criterion
 */
void Solver::computeSource(int max_iters, double k_eff, residualType res_type) {

  if (_track_generator == NULL)
    log_printf(ERROR, "The Solver is unable to compute the source "
               "since it does not contain a TrackGenerator");

  else if (k_eff <= 0.)
    log_printf(ERROR, "The Solver is unable to compute the source with "
               "keff = %f since it is not a positive value", k_eff);

  log_printf(NORMAL, "Computing the source...");

  /* Clear all timing data from a previous simulation run */
  clearTimerSplits();

  _k_eff = k_eff;
  double residual = 0.;

  /* Initialize data structures */
  initializeFSRs();
  initializeExpEvaluators();
  initializeFluxArrays();
  initializeSourceArrays();

  /* Guess flat spatial scalar flux for each region */
  if (_chi_spectrum_material == NULL)
    flattenFSRFluxes(1.0);
  else
    flattenFSRFluxesChiSpectrum();
  zeroTrackFluxes();

  /* Start the timer to record the total time to converge the flux */
  _timer->startTimer();

  /* Source iteration loop */
  for (int i=0; i < max_iters; i++) {

    computeFSRSources(i);
    transportSweep();
    addSourceToScalarFlux();
    residual = computeResidual(res_type);
    storeFSRFluxes();

    log_printf(NORMAL, "Iteration %d:\tres = %1.3E", i, residual);

    /* Check for convergence of the fission source distribution */
    if (i > 1 && residual < _converge_thresh) {
      _num_iterations = i;
      _timer->stopTimer();
      _timer->recordSplit("Total time");
      return;
    }
  }

  log_printf(WARNING, "Unable to converge the source");

  _num_iterations = max_iters;
  _timer->stopTimer();
  _timer->recordSplit("Total time");
}


/**
 * @brief Computes keff by performing a series of transport sweep and
 *        source updates.
 * @details This is the main method exposed to the user through the Python
 *          interface to perform an eigenvalue calculation. The method makes
 *          an initial guess for the scalar and boundary fluxes and performs
 *          transport sweeps and source updates until convergence.
 *
 *          By default, this method will perform a maximum of 1000 transport
 *          sweeps with a 1E-5 threshold on the integrated FSR fission source.
 *          These values may be freely modified by the user at runtime.
 *
 *          The res_type parameter may be used to control the convergence
 *          criterion - SCALAR_FLUX, TOTAL_SOURCE and FISSION_SOURCE (default)
 *          are all supported options in OpenMOC at this time.
 *
 * @code
 *          solver.computeEigenvalue(max_iters=100, res_type=FISSION_SOURCE)
 * @endcode
 *
 * @param max_iters the maximum number of source iterations to allow
 * @param res_type the type of residual used for the convergence criterion
 */
void Solver::computeEigenvalue(int max_iters, residualType res_type) {

  if (_track_generator == NULL)
    log_printf(ERROR, "The Solver is unable to compute the eigenvalue "
               "since it does not contain a TrackGenerator");

  log_printf(NORMAL, "Initializing MOC eigenvalue solver...");

  /* Clear all timing data from a previous simulation run */
  clearTimerSplits();
  _num_iterations = 0;
  double previous_residual = 1.0;
  double residual = 0.;

  /* An initial guess for the eigenvalue */
  _k_eff = 1.0;
  double k_prev = _k_eff;

  /* Initialize data structures */
  initializeFSRs();
  limitXS(); // FIXME
  countFissionableFSRs();
  initializeExpEvaluators();
  initializeFluxArrays();
  initializeSourceArrays();
  initializeCmfd();
  _geometry->fixFSRMaps();
#ifdef MPIx
  if (_geometry->isDomainDecomposed())
    MPI_Barrier(_geometry->getMPICart());
#endif
  printInputParamsSummary();

  /* Guess flat spatial scalar flux for each region */
  if (_chi_spectrum_material == NULL)
    flattenFSRFluxes(1.0);
  else
    flattenFSRFluxesChiSpectrum();
  normalizeFluxes();
  storeFSRFluxes();
  zeroTrackFluxes();

  /* Print memory report */
#ifdef BGQ
  uint64_t shared, persist, heapavail, stackavail, stack, heap, guard, mmap;
  Kernel_GetMemorySize(KERNEL_MEMSIZE_SHARED, &shared);
  Kernel_GetMemorySize(KERNEL_MEMSIZE_PERSIST, &persist);
  Kernel_GetMemorySize(KERNEL_MEMSIZE_HEAPAVAIL, &heapavail);
  Kernel_GetMemorySize(KERNEL_MEMSIZE_STACKAVAIL, &stackavail);
  Kernel_GetMemorySize(KERNEL_MEMSIZE_STACK, &stack);
  Kernel_GetMemorySize(KERNEL_MEMSIZE_HEAP, &heap);
  Kernel_GetMemorySize(KERNEL_MEMSIZE_GUARD, &guard);
  Kernel_GetMemorySize(KERNEL_MEMSIZE_MMAP, &mmap);

  log_printf(NORMAL, "Allocated heap: %.2f MB, avail. heap: %.2f MB",
             (double)heap/(1024*1024),(double)heapavail/(1024*1024));
  log_printf(NORMAL, "Allocated stack: %.2f MB, avail. stack: %.2f MB",
             (double)stack/(1024*1024), (double)stackavail/(1024*1024));
  log_printf(NORMAL, "Memory: shared: %.2f MB, persist: %.2f MB, guard: %.2f "
             "MB, mmap: %.2f MB\n", (double)shared/(1024*1024),
             (double)persist/(1024*1024), (double)guard/(1024*1024),
             (double)mmap/(1024*1024));
#endif

  /* Start the timer to record the total time to converge the source */
  _timer->startTimer();
#ifdef MPIx
  if (_geometry->isDomainDecomposed())
    MPI_Barrier(_geometry->getMPICart());
#endif
  log_printf(NORMAL, "Computing the eigenvalue...");

  /* Create object to track convergence data if requested */
  ConvergenceData* convergence_data = NULL;
  if (_verbose) {
    if (_cmfd != NULL) {
      convergence_data = new ConvergenceData;
      _cmfd->setConvergenceData(convergence_data);
      log_printf(NORMAL, "iter   k-eff   eps-k  eps-MOC   D.R.   "
               "eps-FS1   eps-FSN   #FS  eps-flux1 eps-fluxN"
               "  #FX1 #FXN  MAX P.F.");
    }
  }

  /* Source iteration loop */
  for (int i=0; i < max_iters; i++) {

<<<<<<< HEAD
    if (_limit_xs)
      checkLimitXS(i);

=======
    /* Comptue the stabalizing flux if necessary */
    if (_stabalize_transport) {
      computeStabalizingFlux();
    }

    /* Perform the source iteration */
>>>>>>> ba66c8e1
    computeFSRSources(i);
    _timer->startTimer();
    transportSweep();
    _timer->stopTimer();
    _timer->recordSplit("Transport Sweep");
    addSourceToScalarFlux();

    /* Solve CMFD diffusion problem and update MOC flux */
    if (_cmfd != NULL && _cmfd->isFluxUpdateOn())
      _k_eff = _cmfd->computeKeff(i);
    else
      computeKeff();
    
    /* Apply the flux adjustment if transport stabalization is on */
    if (_stabalize_transport) {
      stabalizeFlux();
    }

    /* Normalize the flux and compute residuals */
    normalizeFluxes();
    residual = computeResidual(res_type);

    /* Compute difference in k and apparent dominance ratio */
    double dr = residual / previous_residual;
    int dk = 1e5 * (_k_eff - k_prev);
    k_prev = _k_eff;

    /* Ouptut iteration report */
    if (_verbose && convergence_data != NULL) {

      /* Unpack convergence data */
      double pf = convergence_data->pf;
      double cmfd_res_1 = convergence_data->cmfd_res_1;
      double cmfd_res_end = convergence_data->cmfd_res_end;
      double linear_res_1 = convergence_data->linear_res_1;
      double linear_res_end = convergence_data->linear_res_end;
      int cmfd_iters = convergence_data->cmfd_iters;
      int linear_iters_1 = convergence_data->linear_iters_1;
      int linear_iters_end = convergence_data->linear_iters_end;
      log_printf(NORMAL, "%3d  %1.6f  %5d  %1.6f  %1.3f  %1.6f  %1.6f"
                 "  %3d  %1.6f  %1.6f  %3d  %3d    %1.6f", i, _k_eff,
                 dk, residual, dr, cmfd_res_1, cmfd_res_end,
                 cmfd_iters, linear_res_1, linear_res_end,
                 linear_iters_1, linear_iters_end, pf);
    }
    else {
      log_printf(NORMAL, "Iteration %d:  k_eff = %1.6f   "
                 "res = %1.3E   D.R. = %1.2f", i, _k_eff, residual, dr);
    }

    if (_cmfd != NULL) {
      if (residual <= 0)
        residual = 1e-6;
      _cmfd->setSourceConvergenceThreshold(0.01*residual);
    }
    storeFSRFluxes();
    previous_residual = residual;
    _num_iterations++;

    /* Check for convergence of the fission source distribution */
    if (i > 1 && residual < _converge_thresh && std::abs(dk) < 1)
      break;
  }

  if (_num_iterations == max_iters-1)
    log_printf(WARNING, "Unable to converge the source distribution");

  _timer->stopTimer();
  _timer->recordSplit("Total time");
}


/**
 * @brief Deletes the Timer's timing entries for each timed code section
 *        code in the source convergence loop.
 */
void Solver::clearTimerSplits() {
  _timer->clearSplit("Total time");
}


/**
 * @brief Sets the solver to print extra information for each iteration
 */
void Solver::setVerboseIterationReport() {
  set_line_length(120);
  _verbose = true;
}


/**
 * @brief Prints a report of the timing statistics to the console.
 */
void Solver::printTimerReport() {

  std::string msg_string;

  /* Collapse timer to average values in domain decomposition */
#ifdef MPIx
  if (_geometry->isDomainDecomposed())
    _timer->reduceTimer(_geometry->getMPICart());
#endif

  log_printf(TITLE, "TIMING REPORT");

  /* Get the total runtime */
  double tot_time = _timer->getSplit("Total time");
  msg_string = "Total time to solution";
  msg_string.resize(53, '.');
  log_printf(RESULT, "%s%1.4E sec", msg_string.c_str(), tot_time);

  /* Time per iteration */
  double time_per_iter = tot_time / _num_iterations;
  msg_string = "Solution time per iteration";
  msg_string.resize(53, '.');
  log_printf(RESULT, "%s%1.4E sec", msg_string.c_str(), time_per_iter);

  double transport_sweep = _timer->getSplit("Transport Sweep");
  msg_string = "Transport Sweep";
  msg_string.resize(53, '.');
  log_printf(RESULT, "%s%1.4E sec", msg_string.c_str(), transport_sweep);

  double transfer_time = _timer->getSplit("Total transfer time");
  msg_string = "Angular Flux Transfer";
  msg_string.resize(53, '.');
  log_printf(RESULT, "%s%1.4E sec", msg_string.c_str(), transfer_time);

  double pack_time = _timer->getSplit("Packing time");
  msg_string = "Angular Flux Packing Time";
  msg_string.resize(53, '.');
  log_printf(RESULT, "%s%1.4E sec", msg_string.c_str(), pack_time);

  double comm_time = _timer->getSplit("Communication time");
  msg_string = "Angular Flux Communication Time";
  msg_string.resize(53, '.');
  log_printf(RESULT, "%s%1.4E sec", msg_string.c_str(), comm_time);

  double idle_time = _timer->getSplit("Idle time");
  msg_string = "Total Idle Time Between Sweeps";
  msg_string.resize(53, '.');
  log_printf(RESULT, "%s%1.4E sec", msg_string.c_str(), idle_time);

  /* Time per segment */
  long num_segments = 0;
  TrackGenerator3D* track_generator_3D =
    dynamic_cast<TrackGenerator3D*>(_track_generator);
  if (track_generator_3D != NULL)
    num_segments = track_generator_3D->getNum3DSegments();
  else
    num_segments = _track_generator->getNum2DSegments();

  /* Reduce number of Tracks and segments if necessary */
  long total_num_segments = num_segments;
  long total_num_tracks = _tot_num_tracks;
#ifdef MPIx
  if (_geometry->isDomainDecomposed()) {
    MPI_Comm MPI_cart = _geometry->getMPICart();
    MPI_Allreduce(&num_segments, &total_num_segments, 1, MPI_LONG,
                  MPI_SUM, MPI_cart);
    MPI_Allreduce(&_tot_num_tracks, &total_num_tracks, 1, MPI_LONG,
                  MPI_SUM, MPI_cart);
  }
#endif

  long num_integrations = 2 * _fluxes_per_track * total_num_segments *
      _num_iterations;
  double time_per_integration = (transport_sweep / num_integrations);
  msg_string = "Integration time per segment integration";
  msg_string.resize(53, '.');
  log_printf(RESULT, "%s%1.4E sec", msg_string.c_str(), time_per_integration);

  if (_cmfd != NULL)
    _cmfd->printTimerReport();

  set_separator_character('-');
  log_printf(SEPARATOR, "-");

  msg_string = "           # tracks          # segments          # FSRs";
  log_printf(RESULT, "%s", msg_string.c_str());
  log_printf(SEPARATOR, "-");

  int num_digits = (int) log10((double) total_num_tracks);
  num_digits += (int) log10((double) total_num_segments);
  num_digits += (int) log10((double) _geometry->getNumTotalFSRs());

  num_digits = 66 - num_digits;
  num_digits /= 4;

  std::stringstream msg;

  for (int i=0; i < 4; i++) {
    for (int j=0; j < num_digits; j++)
      msg << " ";

    if (i == 0)
      msg << total_num_tracks;
    else if (i == 1)
      msg << total_num_segments;
    else if (i == 2)
      msg << _geometry->getNumTotalFSRs();
  }

  log_printf(RESULT, "%s", msg.str().c_str());
  log_printf(SEPARATOR, "-");
}


//FIXME
void Solver::printFissionRates(std::string fname, int nx, int ny, int nz) {

  Universe* root_universe = _geometry->getRootUniverse();
  double x_min = root_universe->getMinX();
  double x_max = root_universe->getMaxX();
  double y_min = root_universe->getMinY();
  double y_max = root_universe->getMaxY();
  double z_min = root_universe->getMinZ();
  double z_max = root_universe->getMaxZ();

  double* fission_rates = new double[nx*ny*nz];
  for (int i=0; i < nx*ny*nz; i++)
    fission_rates[i] = 0;

  int num_fsrs = _geometry->getNumTotalFSRs();
  double* fsr_fission_rates = new double[num_fsrs];
  computeFSRFissionRates(fsr_fission_rates, num_fsrs);

  for (long r=0; r < num_fsrs; r++) {

    std::vector<double> pt = _geometry->getGlobalFSRCentroidData(r);

    int x_ind = nx * (pt.at(0) - x_min) / (x_max - x_min);
    int y_ind = ny * (pt.at(1) - y_min) / (y_max - y_min);
    int z_ind = nz * (pt.at(2) - z_min) / (z_max - z_min);

    int ind = z_ind * nx * ny + y_ind * nx + x_ind;

    fission_rates[ind] += fsr_fission_rates[r];
  }

  int rank = 0;
#ifdef MPIx
  if (_geometry->isDomainDecomposed()) {
    MPI_Comm comm = _geometry->getMPICart();
    MPI_Comm_rank(comm, &rank);
  }
#endif

  if (rank == 0) {
    std::ofstream out(fname.c_str());
    out << "Fission rates for (" << nx << ", " << ny << ", " << nz <<
      ")" << std::endl;
    for (int i=0; i < nx; i++) {
      for (int j=0; j < ny; j++) {
        for (int k=0; k < nz; k++) {
          int ind = k * nx * ny + j * nx + i;
          out << "Region " << i << ", " << j << ", " << k << " at point " <<
            "(" << x_min + (i+0.5) * (x_max - x_min) << ", " <<
            y_min + (j+0.5) * (y_max - y_min) << ", " <<
            z_min + (k+0.5) * (z_max - z_min) << ") -> " <<
            fission_rates[ind] << std::endl;
        }
      }
    }
  }
  delete [] fission_rates;
  delete [] fsr_fission_rates;
}


/**
 * @brief A function that returns the underlying array of scalar fluxes
 * @return The scalar fluxes
 */
FP_PRECISION* Solver::getFluxesArray() {
  return _scalar_flux;
}


/**
 * @brief A function that prints a summary of the input parameters
 */
void Solver::printInputParamsSummary() {

  /* Print track laydown parameters */
  log_printf(NORMAL, "Number of azimuthal angles = %d",
             _quad->getNumAzimAngles());
  log_printf(NORMAL, "Azimuthal ray spacing = %f",
             _track_generator->getDesiredAzimSpacing());
  log_printf(NORMAL, "Number of polar angles = %d",
             _quad->getNumPolarAngles());
  if (_solve_3D) {
    TrackGenerator3D* track_generator_3D =
      static_cast<TrackGenerator3D*>(_track_generator);
    log_printf(NORMAL, "Z-spacing = %f",
               track_generator_3D->getDesiredZSpacing());
  }

  /* Print source type */
  log_printf(NORMAL, "Source type = %s", _source_type.c_str());

  /* Print CMFD parameters */
  if (_cmfd != NULL) {
    log_printf(NORMAL, "CMFD acceleration: ON");
    log_printf(NORMAL, "CMFD Mesh: %d x %d x %d", _cmfd->getNumX(),
               _cmfd->getNumY(), _cmfd->getNumZ());
    log_printf(NORMAL, "CMFD Group Structure:");
    log_printf(NORMAL, "\t MOC Group \t CMFD Group");
    for (int g=0; g < _cmfd->getNumMOCGroups(); g++)
      log_printf(NORMAL, "\t %d \t\t %d", g+1, _cmfd->getCmfdGroup(g)+1);
  }
  else {
    log_printf(NORMAL, "CMFD acceleration: OFF");
  }
}<|MERGE_RESOLUTION|>--- conflicted
+++ resolved
@@ -1307,18 +1307,15 @@
   /* Source iteration loop */
   for (int i=0; i < max_iters; i++) {
 
-<<<<<<< HEAD
     if (_limit_xs)
       checkLimitXS(i);
 
-=======
     /* Comptue the stabalizing flux if necessary */
     if (_stabalize_transport) {
       computeStabalizingFlux();
     }
 
     /* Perform the source iteration */
->>>>>>> ba66c8e1
     computeFSRSources(i);
     _timer->startTimer();
     transportSweep();
