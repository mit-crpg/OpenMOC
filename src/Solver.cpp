--- conflicted
+++ resolved
@@ -437,11 +437,7 @@
     _cmfd = new Cmfd(_geometry);
 
   if (_cmfd->getNumCmfdGroups() == 0)
-<<<<<<< HEAD
-      _cmfd->createGroupStructure(NULL, _num_groups+1);
-=======
     _cmfd->createGroupStructure(NULL, _num_groups+1);
->>>>>>> b0bbbb6f
 
   _cmfd->setFSRVolumes(_FSR_volumes);
   _cmfd->setFSRMaterials(_FSR_materials);
