--- conflicted
+++ resolved
@@ -12,12 +12,8 @@
 #ifdef __cplusplus
 #define _USE_MATH_DEFINES
 #include "Python.h"
-<<<<<<< HEAD
 #include "Track2D.h"
 #include "Track3D.h"
-=======
-#include "Track.h"
->>>>>>> f1e85e4e
 #include "Geometry.h"
 #include <iostream>
 #include <fstream>
@@ -53,7 +49,6 @@
   /** The requested track azimuthal spacing (cm) */
   double _azim_spacing;
 
-<<<<<<< HEAD
   /** The requested track polar spacing (cm) */
   double _polar_spacing;
 
@@ -63,7 +58,7 @@
   /** The actual track polar spacing (cm) by (azim, polar) */
   double** _polar_spacings;
 
-  /** An integer array of the number of Tracks in a cycle for each azimuthal angle */
+  /** An integer array of the number of Tracks in a cycle for each azim angle */
   int* _tracks_per_cycle;
 
   /** A ragged array of the number of tracks in each lz plane */
@@ -78,15 +73,6 @@
   /** The total number of Tracks for all azimuthal and polar angles */
   int _num_2D_tracks;
   int _num_3D_tracks;
-=======
-  /** An integer array of the number of Tracks starting on the x-axis for each
-   *  azimuthal angle */
-  int* _num_x;
-
-  /** An integer array of the number of Tracks starting on the y-axis for each
-   *  azimuthal angle */
-  int* _num_y;
->>>>>>> f1e85e4e
 
   /** The total number of segments for all Tracks */
   int _num_2D_segments;
@@ -105,7 +91,7 @@
   /** A 3D ragged array of 2D tracks (azim, cycle #, cycle index) */
   Track2D*** _tracks_2D;
 
-  /** A ragged array of 3D tracks (azim, cycle #, polar, lz index, train index) */
+  /** An array of 3D tracks (azim, cycle #, polar, lz index, train index) */
   Track3D***** _tracks_3D;
   
   /** Pointer to the Geometry */
@@ -142,12 +128,8 @@
   
 public:
 
-<<<<<<< HEAD
   TrackGenerator(Geometry* geometry, int num_azim, int num_polar,
                  double azim_spacing, double polar_spacing);
-=======
-  TrackGenerator(Geometry* geometry, int num_azim, double spacing);
->>>>>>> f1e85e4e
   virtual ~TrackGenerator();
 
   /* Get parameters */
@@ -156,7 +138,6 @@
   double getDesiredAzimSpacing();
   double getDesiredPolarSpacing();
   Geometry* getGeometry();
-<<<<<<< HEAD
   int getNum2DTracks();
   int getNum3DTracks();
   int getNum2DSegments();
@@ -184,18 +165,6 @@
   double getZLevel();
   Quadrature* getQuadrature();
   
-=======
-  int getNumTracks();
-  int* getNumTracksArray();
-  int getNumSegments();
-  Track** getTracks();
-  FP_PRECISION* getAzimWeights();
-  int getNumThreads();
-  FP_PRECISION* getFSRVolumes();
-  FP_PRECISION getFSRVolume(int fsr_id);
-  FP_PRECISION getMaxOpticalLength();
-
->>>>>>> f1e85e4e
   /* Set parameters */
   void setNumThreads(int num_threads);
   void setNumAzim(int num_azim);
@@ -203,14 +172,10 @@
   void setDesiredAzimSpacing(double spacing);
   void setDesiredPolarSpacing(double spacing);
   void setGeometry(Geometry* geometry);
-<<<<<<< HEAD
   void setSolve2D();
   void setSolve3D();
   void setZLevel(double z_level);
   void setQuadrature(Quadrature* quadrature);
-=======
-  void setNumThreads(int num_threads);
->>>>>>> f1e85e4e
 
   /* Worker functions */
   bool contains2DTracks();
@@ -223,7 +188,6 @@
   void retrieve3DSegmentCoords(double* coords, int num_segments);
   void generateFSRCentroids();
   void generateTracks();
-<<<<<<< HEAD
   void splitSegments(FP_PRECISION max_optical_length);
   double leastCommonMultiple(double a, double b);
   bool isSolve2D();
@@ -235,11 +199,6 @@
   void initializeTrackFileDirectory();
   void initialize2DTrackReflections();
   void initialize3DTrackReflections();
-=======
-  void correctFSRVolume(int fsr_id, FP_PRECISION fsr_volume);
-  void generateFSRCentroids();
-  void splitSegments(FP_PRECISION max_optical_length);
->>>>>>> f1e85e4e
 };
 
 #endif /* TRACKGENERATOR_H_ */