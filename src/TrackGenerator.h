/**
 * @file TrackGenerator.h
 * @brief The TrackGenerator class.
 * @date January 23, 2012
 * @author William Boyd, MIT, Course 22 (wboyd@mit.edu)
 */

#ifndef TRACKGENERATOR_H_
#define TRACKGENERATOR_H_

#ifdef __cplusplus
#define _USE_MATH_DEFINES
#ifdef SWIG
#include "Python.h"
#endif
#include "Track2D.h"
#include "Track3D.h"
#include "Geometry.h"
#include "MOCKernel.h"
#include <iostream>
#include <fstream>
#include <sstream>
#include <unistd.h>
#include <omp.h>
#endif


/**
 * @class TrackGenerator TrackGenerator.h "src/TrackGenerator.h"
 * @brief The TrackGenerator is dedicated to generating and storing Tracks
 *        which cyclically wrap across the Geometry.
 * @details The TrackGenerator creates Track and initializes boundary
 *          conditions (vacuum or reflective) for each Track.
 */
class TrackGenerator {

private:

  /** The number of shared memory OpenMP threads */
  int _num_threads;

  /** Number of azimuthal angles in \f$ [0, 2 \pi] \f$ */
  int _num_azim;

  /** Number of polar angles in \f$ [0, \pi] \f$ */
  int _num_polar;

  /** The requested track azimuthal spacing (cm) */
  double _azim_spacing;

  /** The requested track polar spacing (cm) */
  double _polar_spacing;

  /** The actual track azimuthal spacing for each azimuthal angle (cm) */
  double* _azim_spacings;

  /** The actual track polar spacing (cm) by (azim, polar) */
  double** _polar_spacings;

  /** An integer array of the number of Tracks in a cycle for each azim angle */
  int* _tracks_per_cycle;

  /** An array of the number of cycles for each azimuthal angle */
  int* _cycles_per_azim;

  /** An array of the # of 3D tracks in each z-stack (azim, 2D track, polar) */
  int*** _tracks_per_stack;

<<<<<<< HEAD
  /** An array of the # of 3D tracks in each train
=======
  /** An array of the # of 3D tracks in each train train
>>>>>>> 455ea1b7
   *  (azim, cycle, polar, lz track) */
  int**** _tracks_per_train;

  /** An array of the cycle length of each cycle for each azimuthal angle */
  double* _cycle_length;

  /** The total number of Tracks for all azimuthal and polar angles */
  int _num_2D_tracks;
  int _num_3D_tracks;

  /** An integer array with the Track uid separating the azimuthal, polar, and
   * periodic halfspaces */
  int* _num_tracks_by_parallel_group;

  /** The number of parallel groups of tracks */
  int _num_parallel_track_groups;

  /** Boolen to indicate whether a periodic BC exists */
  bool _periodic;

  /** An integer array of the number of Tracks starting on each axis */
  int* _num_x;
  int* _num_y;
  int** _num_z;
  int** _num_l;
  double* _dx_eff;
  double* _dy_eff;
  double** _dz_eff;
  double** _dl_eff;

  /** The quadrature set */
  Quadrature* _quadrature;

  /** A 2D ragged array of 2D tracks (azim, track index) */
  Track2D** _tracks_2D;

  /** An array of 3D tracks (azim, 2D track, polar, z-stack) */
  Track3D**** _tracks_3D_stack;

  /** An array of 3D tracks (azim, cycle, polar, lz track, train index) */
  Track3D****** _tracks_3D_cycle;

  /** An array of axially extruded track groups */
  ExtrudedTrack* _extruded_tracks;

  /** An array of track pointers used in the Solver */
  Track** _tracks;

  /** Pointer to the Geometry */
  Geometry* _geometry;

  /** Boolean for whether to use Track input file (true) or not (false) */
  bool _use_input_file;

  /** Boolean for whether to solve 3D (true) or 2D (false) problem */
  bool _solve_3D;

<<<<<<< HEAD
  /** Boolean for whether to ray trace on the fly (true) or explicitly generate
      segments (false) */
  bool _OTF;

  /** The z level where the 3D tracks should be generated */
  double _z_level;
  
=======
  /** The z coord where the 2D tracks should be generated */
  double _z_coord;

>>>>>>> 455ea1b7
  /** Filename for the *.tracks input / output file */
  std::string _tracks_filename;

  /** The method to use for generating 3D tracks */
  int _track_generation_method;

  /** Max segment length for 3D tracks to be split during on-the-fly
      computation */
  FP_PRECISION _max_optical_length;

  /** Boolean to indicate whether the segments should be dumped */
  bool _dump_segments;

  /** Booleans to indicate whether the Tracks and segments have been generated
   *  (true) or not (false) */
  bool _contains_2D_tracks;
  bool _contains_3D_tracks;
  bool _contains_extruded_tracks;
  bool _contains_2D_segments;
  bool _contains_3D_segments;
  bool _contains_extruded_segments;

  /** Private class methods */
  void initialize2DTracks();
  void initialize3DTracks();
  void initializeExtrudedTracks();
  void initialize2DTrackReflections();
  void initialize3DTrackReflections();
  void recalibrate2DTracksToOrigin();
  void recalibrate3DTracksToOrigin();
  void segmentize2D();
  void segmentize3D();
  void segmentizeExtruded();
  void decomposeLZTrack(Track3D* track, double l_start, double l_end,
                        int azim, int cycle, int polar, int lz_index,
                        bool create_tracks);
  double findTrackEndPoint(Track2D* track, double phi, int azim_index);
  double convertLtoX(double l, int azim, int cycle);
  double convertLtoY(double l, int azim, int cycle);
<<<<<<< HEAD
  
  int addFSRTrackVolumeOTF(ExtrudedTrack* extruded_track, Point* start,
    double theta, FP_PRECISION* FSR_volumes, FP_PRECISION weight);
=======
>>>>>>> 455ea1b7

public:

  TrackGenerator(Geometry* geometry, int num_azim, int num_polar,
                 double azim_spacing, double polar_spacing);
  virtual ~TrackGenerator();

  /* Get parameters */
  int getNumAzim();
  int getNumPolar();
  double getDesiredAzimSpacing();
  double getDesiredPolarSpacing();
  Geometry* getGeometry();
  int getNum2DTracks();
  int getNum3DTracks();
  int getNum2DSegments();
  int getNumExtrudedSegments();
  int getNum3DSegments();
  void countSegments();
  int* getNumTracksByParallelGroupArray();
  int getNumParallelTrackGroups();
  bool getPeriodic();
  Track** getTracksArray();
  Track2D** get2DTracks();
  Track3D**** get3DTracks();
  ExtrudedTrack* getExtrudedTracks();
  double* getAzimSpacings();
  double getAzimSpacing(int azim);
  double** getPolarSpacings();
  double getPolarSpacing(int azim, int polar);
  FP_PRECISION getMaxOpticalLength();
  int getNumThreads();
  int* getTracksPerCycle();
  int*** getTracksPerStack();
  int* getCyclesPerAzim();
  double getCycleLength(int azim);
  int getNumX(int azim);
  int getNumY(int azim);
  int getNumZ(int azim, int polar);
  int getNumL(int azim, int polar);
  double getDxEff(int azim);
  double getDyEff(int azim);
  FP_PRECISION* get2DFSRVolumes();
  FP_PRECISION get2DFSRVolume(int fsr_id);
  FP_PRECISION* get3DFSRVolumes();
  FP_PRECISION* get3DFSRVolumesOTF();
  FP_PRECISION get3DFSRVolume(int fsr_id);
  double getZCoord();
  Quadrature* getQuadrature();
  int getTrackGenerationMethod();
  Track* getTrack2DByCycle(int azim, int cycle, int track_index);
  bool getCycleDirection(int azim, int cycle, int track_index);
<<<<<<< HEAD
  FP_PRECISION retrieveMaxOpticalLength();
  
=======

>>>>>>> 455ea1b7
  /* Set parameters */
  void setNumThreads(int num_threads);
  void setNumAzim(int num_azim);
  void setNumPolar(int num_polar);
  void setDesiredAzimSpacing(double spacing);
  void setDesiredPolarSpacing(double spacing);
  void setGeometry(Geometry* geometry);
  void setSolve2D();
  void setSolve3D();
<<<<<<< HEAD
  void setOTF();
  void setZLevel(double z_level);
=======
  void setZCoord(double z_coord);
>>>>>>> 455ea1b7
  void setQuadrature(Quadrature* quadrature);
  void setTrackGenerationMethod(int method);
  void setMaxOpticalLength(FP_PRECISION tau);
  void setDumpSegments(bool dump_segments);

  /* Worker functions */
  bool contains2DTracks();
  bool contains3DTracks();
  bool contains2DSegments();
  bool contains3DSegments();
  bool containsExtrudedSegments();
  void retrieve2DTrackCoords(double* coords, int num_tracks);
  void retrieve2DPeriodicCycleCoords(double* coords, int num_tracks);
  void retrieve2DReflectiveCycleCoords(double* coords, int num_tracks);
  void retrieve3DPeriodicCycleCoords(double* coords, int num_tracks);
  void retrieve3DReflectiveCycleCoords(double* coords, int num_tracks);
  void retrieve3DTrackCoords(double* coords, int num_tracks);
  void retrieveSingle3DTrackCoords(double coords[6], int track_id);
  void retrieve2DSegmentCoords(double* coords, int num_segments);
  void retrieveExtrudedSegmentCoords(double* coords, int num_segments);
  void retrieve3DSegmentCoords(double* coords, int num_segments);
  void generateFSRCentroids();
  void generateTracks();
  void splitSegments(FP_PRECISION max_optical_length);
  double leastCommonMultiple(double a, double b);
  bool isSolve2D();
  bool isSolve3D();
  bool isOTF();
  void dump2DSegmentsToFile();
  void dump3DSegmentsToFile();
  bool read2DSegmentsFromFile();
  bool read3DSegmentsFromFile();
  void initializeTrackFileDirectory();
  void traceSegmentsOTF(ExtrudedTrack* extruded_track, Point* start,
    double theta, MOCKernel* kernel);
  void initialize2DTrackPeriodicIndices();
  void initialize3DTrackPeriodicIndices();
  void initializeTracksArray();
  void checkBoundaryConditions();
  void initialize2DTrackCycleIds();
  void initialize3DTrackCycleIds();
  void create3DTracksArrays();
};


int binarySearch(FP_PRECISION* values, int size, FP_PRECISION val, int sign);

#endif /* TRACKGENERATOR_H_ */<|MERGE_RESOLUTION|>--- conflicted
+++ resolved
@@ -66,11 +66,7 @@
   /** An array of the # of 3D tracks in each z-stack (azim, 2D track, polar) */
   int*** _tracks_per_stack;
 
-<<<<<<< HEAD
   /** An array of the # of 3D tracks in each train
-=======
-  /** An array of the # of 3D tracks in each train train
->>>>>>> 455ea1b7
    *  (azim, cycle, polar, lz track) */
   int**** _tracks_per_train;
 
@@ -128,19 +124,13 @@
   /** Boolean for whether to solve 3D (true) or 2D (false) problem */
   bool _solve_3D;
 
-<<<<<<< HEAD
   /** Boolean for whether to ray trace on the fly (true) or explicitly generate
       segments (false) */
   bool _OTF;
 
-  /** The z level where the 3D tracks should be generated */
-  double _z_level;
-  
-=======
   /** The z coord where the 2D tracks should be generated */
   double _z_coord;
-
->>>>>>> 455ea1b7
+  
   /** Filename for the *.tracks input / output file */
   std::string _tracks_filename;
 
@@ -180,12 +170,6 @@
   double findTrackEndPoint(Track2D* track, double phi, int azim_index);
   double convertLtoX(double l, int azim, int cycle);
   double convertLtoY(double l, int azim, int cycle);
-<<<<<<< HEAD
-  
-  int addFSRTrackVolumeOTF(ExtrudedTrack* extruded_track, Point* start,
-    double theta, FP_PRECISION* FSR_volumes, FP_PRECISION weight);
-=======
->>>>>>> 455ea1b7
 
 public:
 
@@ -238,12 +222,8 @@
   int getTrackGenerationMethod();
   Track* getTrack2DByCycle(int azim, int cycle, int track_index);
   bool getCycleDirection(int azim, int cycle, int track_index);
-<<<<<<< HEAD
   FP_PRECISION retrieveMaxOpticalLength();
-  
-=======
-
->>>>>>> 455ea1b7
+
   /* Set parameters */
   void setNumThreads(int num_threads);
   void setNumAzim(int num_azim);
@@ -253,12 +233,8 @@
   void setGeometry(Geometry* geometry);
   void setSolve2D();
   void setSolve3D();
-<<<<<<< HEAD
   void setOTF();
-  void setZLevel(double z_level);
-=======
   void setZCoord(double z_coord);
->>>>>>> 455ea1b7
   void setQuadrature(Quadrature* quadrature);
   void setTrackGenerationMethod(int method);
   void setMaxOpticalLength(FP_PRECISION tau);
