--- conflicted
+++ resolved
@@ -2,11 +2,8 @@
 
 %{
   #define SWIG_FILE_WITH_INIT
-<<<<<<< HEAD
+  #include <cstddef>
   #include "../../../src/constants.h"
-=======
-  #include <cstddef>
->>>>>>> 1847f671
   #include "../../../src/Solver.h"
   #include "../../../src/accel/cuda/GPUSolver.h"
   #include "../../../src/accel/cuda/GPUQuery.h"
