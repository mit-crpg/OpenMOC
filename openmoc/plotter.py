--- conflicted
+++ resolved
@@ -779,24 +779,10 @@
       # Get the fission rate in this FSR
       fission_rates_array[j,i] = fission_rates[fsr_id]
 
-<<<<<<< HEAD
-  # Loop over all energy group and create a plot
-  for index, group in enumerate(energy_groups):
-
-    # Plot a 2D color map of the flat source regions
-    fig = plt.figure()
-    plt.imshow(np.flipud(fluxes[index,:,:]), extent=[xmin, xmax, ymin, ymax])
-    plt.colorbar()
-    plt.title('Mesh Scalar Flux in Group ' + str(group))
-    filename = directory + 'mesh-flux-group-' + str(group) + '.png'
-    fig.savefig(filename, bbox_inches='tight')
-    plt.close(fig)
-=======
   # Plot a 2D color map of the flat source regions fission rates
   fig = plt.figure()
   plt.imshow(np.flipud(fission_rates_array), extent=[xmin, xmax, ymin, ymax])
   plt.colorbar()
   plt.title('Flat Source Region Fission Rates')
   filename = directory + 'fission-rates.png'
-  fig.savefig(filename, bbox_inches='tight')
->>>>>>> 67406137
+  fig.savefig(filename, bbox_inches='tight')