--- conflicted
+++ resolved
@@ -640,46 +640,6 @@
         return {}
 
 
-def parse_convergence_data(filename, directory=''):
-<<<<<<< HEAD
-
-  # If the user specified a directory
-  if len(directory) > 0:
-    filename = directory + '/' + filename
-
-  if not os.path.isfile(filename):
-    py_printf('ERROR', 'Unable to parse convergence data since "{0}" is ' + \
-              'not an existing OpenMOC log file'.format(filename))
-
-  # Compile regular expressions to find the residual and eigenvalue data
-  res = re.compile(b'res = ([0-9].[0-9]+E[+|-][0-9]+)')
-  keff = re.compile(b'k_eff = ([0-9]+.[0-9]+)')
-
-  # Parse the eigenvalues
-  with open(filename, 'r+') as f:
-    data = mmap.mmap(f.fileno(), 0)
-    eigenvalues = keff.findall(data)
-
-  # Parse the source residuals
-  with open(filename, 'r+') as f:
-    data = mmap.mmap(f.fileno(), 0)
-    residuals = res.findall(data)
-
-  # Create NumPy arrays of the data
-  eigenvalues = np.array([float(eigenvalue) for eigenvalue in eigenvalues])
-  residuals = np.array([float(residual) for residual in residuals])
-
-  # Find the total number of source iterations
-  num_iters = len(residuals)
-
-  # Store the data in a dictionary to return to the user
-  convergence_data = dict()
-  convergence_data['# iters'] = num_iters
-  convergence_data['eigenvalues'] = eigenvalues
-  convergence_data['residuals'] = residuals
-  return convergence_data
-
-
 def compute_flux_ls(solver):
 
     # create directory and filename
@@ -710,7 +670,9 @@
 
     # Pickle the fission rates to a file
     pickle.dump(data, open(directory + filename + '.pkl', 'wb'))
-=======
+
+
+def parse_convergence_data(filename, directory=''):
     """Parse an OpenMOC log file to obtain a simulation's convergence data.
 
     This method compiles the eigenvalue and source residuals from each iteration
@@ -1058,5 +1020,4 @@
         if volume == 'averaged':
             tally /= self.mesh_cell_volume
 
-        return tally
->>>>>>> a88ae938
+        return tally