--- conflicted
+++ resolved
@@ -20,121 +20,6 @@
     import checkvalue as cv
 # For Python 3.X.X
 else:
-<<<<<<< HEAD
-  from openmoc.log import *
-
-
-##
-# @brief This routine checks if a given value is an integer data type.
-#
-# @param val a value to check
-def is_integer(val):
-  return isinstance(val, (int, np.int32, np.int64))
-
-
-##
-# @brief This routine checks if a given value is a string data type.
-#
-# @param val a value to check
-def is_string(val):
-  return isinstance(val, (str, np.str))
-
-
-##
-# @brief This routine checks if a given value is an float data type.
-#
-# @param val a value to check
-def is_float(val):
-  return isinstance(val, (float, np.float32, np.float64))
-
-
-##
-# @brief Return an array of scalar fluxes in one or more SRs and groups.
-# @details This routine builds a 2D NumPy array indexed by SR and energy
-#          group for the corresponding scalar fluxes. The fluxes are organized
-#          in the array in order of increasing SR and enery group if 'all'
-#          SRs or energy groups are requested (the default). If the user
-#          requests fluxes for specific SRs or energy groups, then the
-#          fluxes are returned in the order in which the SRs and groups
-#          are enumerated in the associated paramters.
-# @param solver an OpenMOC Solver object
-# @param srs a list of integer SRs or 'all' (default)
-# @param groups a list of integer energy groups or 'all' (default)
-# @return
-def get_scalar_fluxes(solver, srs='all', groups='all'):
-
-  # Build a list of SRs to iterate over
-  if srs == 'all':
-    num_srs = solver.getGeometry().getNumSRs()
-    srs = np.arange(num_srs)
-  else:
-    num_srs = len(srs)
-
-  # Build a list of enery groups to iterate over
-  if groups == 'all':
-    num_groups = solver.getGeometry().getNumEnergyGroups()
-    groups = np.arange(num_groups) + 1
-  else:
-    num_groups = len(groups)
-
-  # Extract the SR scalar fluxes
-  fluxes = np.zeros((num_srs, num_groups))
-  for sr in srs:
-    for group in groups:
-      fluxes[sr, group-1] = solver.getFlux(int(sr), int(group))
-
-  return fluxes
-
-
-##
-# @brief This routine computes the fission rate in each source region,
-#        and combines the rates based on their hierarchical universe/lattice
-#        structure. The fission rates are then exported to a binary HDF5
-#        or python pickle file.
-# @details This routine is intended to be called by the user in Python to
-#          compute fission rates. Typically, the fission rates will represent
-#          pin powers. The routine either exports fission rates to an HDF5
-#          binary file or pickle file with each fission rate being indexed by
-#          a string representing the universe/lattice hierarchy.
-#          This routine may be called from a Python script as follows:
-#
-# @code
-#          compute_fission_rates(solver, use_hdf5=True)
-# @endcode
-#
-# @param solver a pointer to a Solver class object
-# @param use_hdf5 whether or not to export fission rates to an HDF5 file
-def compute_fission_rates(solver, use_hdf5=False):
-
-  # create directory and filename
-  directory = openmoc.get_output_directory() + '/fission-rates/'
-  filename = 'fission-rates'
-
-  # Make directory if it does not exist
-  if not os.path.exists(directory):
-    os.makedirs(directory)
-
-  # Get geometry
-  geometry = solver.getGeometry()
-
-  # Compute the volume-weighted fission rates for each SR
-  sr_fission_rates = solver.computeSRFissionRates(geometry.getNumSRs())
-
-  # Initialize fission rates dictionary
-  fission_rates_sum = {}
-
-  # Loop over SRs and populate fission rates dictionary
-  for sr in range(geometry.getNumSRs()):
-
-    if geometry.findSRMaterial(sr).isFissionable():
-
-      # Get the linked list of LocalCoords
-      point = geometry.getSRPoint(sr)
-      coords = openmoc.LocalCoords(point.getX(), point.getY(), point.getZ())
-      coords.setUniverse(geometry.getRootUniverse())
-      geometry.findCellContainingCoords(coords)
-      coords = coords.getHighestLevel().getNext()
-=======
     from openmoc.log import *
     import openmoc.checkvalue as cv
 
@@ -142,29 +27,29 @@
     basestring = str
 
 
-def get_scalar_fluxes(solver, fsrs='all', groups='all'):
-    """Return an array of scalar fluxes in one or more FSRs and groups.
-
-    This routine builds a 2D NumPy array indexed by FSR and energy group for
+def get_scalar_fluxes(solver, srs='all', groups='all'):
+    """Return an array of scalar fluxes in one or more SRs and groups.
+
+    This routine builds a 2D NumPy array indexed by SR and energy group for
     the corresponding scalar fluxes. The fluxes are organized in the array in
-    order of increasing FSR and enery group if 'all' FSRs or energy groups are
-    requested (the default). If the user requests fluxes for specific FSRs or
-    energy groups, then the fluxes are returned in the order in which the FSRs
+    order of increasing SR and enery group if 'all' SRs or energy groups are
+    requested (the default). If the user requests fluxes for specific SRs or
+    energy groups, then the fluxes are returned in the order in which the SRs
     and groups are enumerated in the associated paramters.
 
     Parameters
     ----------
     solver : openmoc.Solver
         The solver used to compute the flux
-    fsrs : Iterable of Integral or 'all'
-        A collection of integer FSR IDs or 'all' (default)
+    srs : Iterable of Integral or 'all'
+        A collection of integer SR IDs or 'all' (default)
     groups : Iterable of Integral or 'all'
         A collection of integer energy groups or 'all' (default)
 
     Returns
     -------
     fluxes : ndarray
-        The scalar fluxes indexed by FSR ID and energy group. Note that the
+        The scalar fluxes indexed by SR ID and energy group. Note that the
         energy group index starts at 0 rather than 1 for the highest energy
         in accordance with Python's 0-based indexing.
 
@@ -172,37 +57,22 @@
 
     cv.check_type('solver', solver, openmoc.Solver)
 
-    if isinstance('fsrs', basestring):
-        cv.check_value('fsrs', fsrs, 'all')
-    else:
-        cv.check_type('fsrs', Iterable, Integral)
->>>>>>> a88ae938
+    if isinstance('srs', basestring):
+        cv.check_value('srs', srs, 'all')
+    else:
+        cv.check_type('srs', Iterable, Integral)
 
     if isinstance('groups', basestring):
-        cv.check_value('groups', fsrs, 'all')
+        cv.check_value('groups', srs, 'all')
     else:
         cv.check_type('groups', Iterable, Integral)
 
-<<<<<<< HEAD
-      # Parse through the linked list and create sr key.
-      # If lowest level sub dictionary already exists, then increment
-      # fission rate; otherwise, set the fission rate.
-      while True:
-        if coords.getType() is openmoc.LAT:
-          key += 'LAT = ' + str(coords.getLattice().getId()) + ' (' + \
-                 str(coords.getLatticeX()) + ', ' + \
-                 str(coords.getLatticeY()) + ', ' + \
-                 str(coords.getLatticeZ()) + ') : '
-        else:
-          key += 'UNIV = ' + str(coords.getUniverse().getId()) + ' : '
-=======
-    # Build a list of FSRs to iterate over
-    if fsrs == 'all':
-        num_fsrs = solver.getGeometry().getNumFSRs()
-        fsrs = np.arange(num_fsrs)
-    else:
-        num_fsrs = len(fsrs)
->>>>>>> a88ae938
+    # Build a list of SRs to iterate over
+    if srs == 'all':
+        num_srs = solver.getGeometry().getNumSRs()
+        srs = np.arange(num_srs)
+    else:
+        num_srs = len(srs)
 
     # Build a list of enery groups to iterate over
     if groups == 'all':
@@ -211,25 +81,17 @@
     else:
         num_groups = len(groups)
 
-<<<<<<< HEAD
-      # Increment or set fission rate
-      if key in fission_rates_sum:
-        fission_rates_sum[key] += sr_fission_rates[sr]
-      else:
-        fission_rates_sum[key] = sr_fission_rates[sr]
-=======
-    # Extract the FSR scalar fluxes
-    fluxes = np.zeros((num_fsrs, num_groups))
-    for fsr in fsrs:
+    # Extract the SR scalar fluxes
+    fluxes = np.zeros((num_srs, num_groups))
+    for sr in srs:
         for group in groups:
-            fluxes[fsr, group-1] = solver.getFlux(int(fsr), int(group))
->>>>>>> a88ae938
+            fluxes[sr, group-1] = solver.getFlux(int(sr), int(group))
 
     return fluxes
 
 
 def compute_fission_rates(solver, use_hdf5=False):
-    """Computes the fission rate in each FSR.
+    """Computes the fission rate in each SR.
 
     This method combines the rates based on their hierarchical universe/lattice
     structure. The fission rates are then exported to a binary HDF5 or Python
@@ -268,19 +130,19 @@
     # Get geometry
     geometry = solver.getGeometry()
 
-    # Compute the volume-weighted fission rates for each FSR
-    fsr_fission_rates = solver.computeFSRFissionRates(geometry.getNumFSRs())
+    # Compute the volume-weighted fission rates for each SR
+    sr_fission_rates = solver.computeSRFissionRates(geometry.getNumSRs())
 
     # Initialize fission rates dictionary
     fission_rates_sum = {}
 
-    # Loop over FSRs and populate fission rates dictionary
-    for fsr in range(geometry.getNumFSRs()):
-
-        if geometry.findFSRMaterial(fsr).isFissionable():
+    # Loop over SRs and populate fission rates dictionary
+    for sr in range(geometry.getNumSRs()):
+
+        if geometry.findSRMaterial(sr).isFissionable():
 
             # Get the linked list of LocalCoords
-            point = geometry.getFSRPoint(fsr)
+            point = geometry.getSRPoint(sr)
             coords = openmoc.LocalCoords(point.getX(), point.getY(), point.getZ())
             coords.setUniverse(geometry.getRootUniverse())
             geometry.findCellContainingCoords(coords)
@@ -289,7 +151,7 @@
             # initialize dictionary key
             key = 'UNIV = 0 : '
 
-            # Parse through the linked list and create fsr key.
+            # Parse through the linked list and create sr key.
             # If lowest level sub dictionary already exists, then increment
             # fission rate; otherwise, set the fission rate.
             while True:
@@ -310,9 +172,9 @@
 
             # Increment or set fission rate
             if key in fission_rates_sum:
-                fission_rates_sum[key] += fsr_fission_rates[fsr]
+                fission_rates_sum[key] += sr_fission_rates[sr]
             else:
-                fission_rates_sum[key] = fsr_fission_rates[fsr]
+                fission_rates_sum[key] = sr_fission_rates[sr]
 
     # Write the fission rates to the HDF5 file
     if use_hdf5:
@@ -327,47 +189,6 @@
         pickle.dump(fission_rates_sum, open(directory + filename + '.pkl', 'wb'))
 
 
-<<<<<<< HEAD
-    # Pickle the fission rates to a file
-    pickle.dump(fission_rates_sum, open(directory + filename + '.pkl', 'wb'))
-
-##
-# @brief This method stores all of the data for an OpenMOC simulation to a
-#        a binary file for downstream data processing.
-# @details The method may be used to store the type of Solver used, floating
-#          point precision, exponential evaluation method, number of SRs,
-#          number of materials, number of energy groups, number of azimuthal
-#          angles, number of polar angles, track spacing, number of Tracks,
-#          number of Track segments, number of source iterations, source
-#          convergence tolerance, converged \f$ k_{eff} \f$, total runtime,
-#          and number of OpenMP or CUDA threads. In addition, the routine
-#          can store the SR flux array, SR source array, and pin and
-#          assembly fission rates.
-#
-#          The routine may export the simulation data to either an HDF5 or
-#          a Python pickle binary file. Users may tell the routine to either
-#          create a new binary output file, or append to an existing file
-#          using a timestamp to record multiple simulation states to the
-#          same file.
-#
-#          This method may be called from Python as follows:
-#
-# @code
-#          store_simulation_state(solver, fluxes=True, source=True, \
-#                                 fission_rates=True, use_hdf5=True)
-# @endcode
-#
-# @param solver a pointer to a Solver object
-# @param fluxes whether to store SR scalar fluxes (false by default)
-# @param sources whether to store SR sources (false by default)
-# @param fission_rates whether to store fission rates (false by default)
-# @param use_hdf5 whether to export to HDF5 (default) or Python pickle file
-# @param filename the filename to use (default is 'simulation-state.h5')
-# @param directory the directory to use (default is 'simulation-states')
-# @param append append to existing file or create new one (false by default)
-# @param note an additional string note to include in state file
-=======
->>>>>>> a88ae938
 def store_simulation_state(solver, fluxes=False, sources=False,
                            fission_rates=False, use_hdf5=False,
                            filename='simulation-state',
@@ -381,7 +202,7 @@
         * type of Solver used
         * floating point precision
         * exponential evaluation method
-        * number of FSRs
+        * number of SRs
         * number of materials
         * number of energy groups
         * number of azimuthal angles
@@ -395,7 +216,7 @@
         * total runtime [seconds]
         * number of OpenMP or CUDA threads
 
-    In addition, the routine can optionally store the FSR scalar fluxes, FSR
+    In addition, the routine can optionally store the SR scalar fluxes, SR
     sources, and pin and assembly fission rates.
 
     The routine may export the simulation data to either an HDF5 or a Python
@@ -408,9 +229,9 @@
     solver : openmoc.Solver
         The solver used to compute the flux
     fluxes : bool
-        Whether to store FSR scalar fluxes (False by default)
+        Whether to store SR scalar fluxes (False by default)
     sources : bool
-        Whether to store FSR sources (False by default)
+        Whether to store SR sources (False by default)
     fission_rates : bool
         Whether to store fission rates (False by default)
     use_hdf5 : bool
@@ -483,151 +304,6 @@
     else:
         method = 'exp intrinsic'
 
-<<<<<<< HEAD
-  import datetime
-
-  # Make directory if it does not exist
-  if not os.path.exists(directory):
-    os.makedirs(directory)
-
-  # Get the day and time to construct the appropriate groups in the file
-  time = datetime.datetime.now()
-  year = time.year
-  month = time.month
-  day = time.day
-  hr = time.hour
-  mins = time.minute
-  sec = time.second
-
-  # Determine the Solver type
-  solver_type = ''
-
-  if 'CPUSolver' in str(solver.__class__):
-    solver_type = 'CPUSolver'
-  elif 'ThreadPrivateSolver' in str(solver.__class__):
-    solver_type = 'ThreadPrivateSolver'
-  elif 'VectorizedSolver' in str(solver.__class__):
-    solver_type = 'VectorizedSolver'
-  elif 'VectorizedPrivateSolver' in str(solver.__class__):
-    solver_type = 'VectorizedPrivateSolver'
-  elif 'GPUSolver' in str(solver.__class__):
-    solver_type = 'GPUSolver'
-
-  # Determine the floating point precision level
-  if solver.isUsingDoublePrecision():
-    precision = 'double'
-  else:
-    precision = 'single'
-
-  # Determine whether we are using the exponential
-  # linear interpolation for exponential evaluations
-  if solver.isUsingExponentialInterpolation():
-    method = 'linear interpolation'
-  else:
-    method = 'exp intrinsic'
-
-  # Determine whether the Solver has initialized Coarse Mesh Finite
-  # Difference Acceleration (CMFD)
-  if solver.getGeometry().getCmfd() is not None:
-    cmfd = True
-  else:
-    cmfd = False
-
-  # Get the Geometry and TrackGenerator from the solver
-  geometry = solver.getGeometry()
-  track_generator = solver.getTrackGenerator()
-
-  # Retrieve useful data from the Solver, Geometry and TrackGenerator
-  num_SRs = geometry.getNumSRs()
-  num_materials = geometry.getNumMaterials()
-  num_groups = geometry.getNumEnergyGroups()
-  zcoord = track_generator.getZCoord()
-  num_tracks = track_generator.getNumTracks()
-  num_segments = track_generator.getNumSegments()
-  spacing = track_generator.getTrackSpacing()
-  num_azim = track_generator.getNumAzim()
-  num_polar = solver.getNumPolarAngles()
-  num_iters = solver.getNumIterations()
-  thresh = solver.getConvergenceThreshold()
-  tot_time = solver.getTotalTime()
-  keff = solver.getKeff()
-
-  if solver_type is 'GPUSolver':
-    num_threads = solver.getNumThreadsPerBlock()
-    num_blocks = solver.getNumThreadBlocks()
-  else:
-    num_threads = solver.getNumThreads()
-
-  # If the user requested to store the SR fluxes
-  if fluxes:
-
-    # Allocate array
-    scalar_fluxes = np.zeros((num_SRs, num_groups))
-
-    # Get the scalar flux for each SR and energy group
-    for i in range(num_SRs):
-      for j in range(num_groups):
-        scalar_fluxes[i,j] = solver.getFlux(i,j+1)
-
-  # If the user requested to store the SR sources
-  if sources:
-
-    # Allocate array
-    sources_array = np.zeros((num_SRs, num_groups))
-
-    # Get the scalar flux for each SR and energy group
-    for i in range(num_SRs):
-      for j in range(num_groups):
-        sources_array[i,j] = solver.getSRSource(i,j+1)
-
-  # If using HDF5
-  if use_hdf5:
-
-    import h5py
-
-    # Create a file handle
-    if append:
-      f = h5py.File(directory + '/' + filename + '.h5', 'a')
-    else:
-      f = h5py.File(directory + '/' + filename + '.h5', 'w')
-
-    # Create groups for the day in the HDF5 file
-    day_key = '{0:02}-{1:02}-{2:02}'.format(month, day, year)
-    day_group = f.require_group(day_key)
-
-    # Create group for the time - use counter in case two simulations
-    # write simulation state at the exact same hour,minute, and second
-    time_key = '{0:02}:{1:02}:{2:02}'.format(hr, mins, sec)
-    counter = 0
-    while time_key in day_group.keys():
-      time_key = '{0:02}:{1:02}:{2:02}-{3}'.format(hr, mins, sec, counter)
-      counter += 1
-
-    time_group = day_group.require_group(time_key)
-
-    # Store a note for this simulation state
-    if not note is '':
-      time_group.attrs['note'] = note
-
-    # Store simulation data to the HDF5 file
-    time_group.create_dataset('solver type', data=solver_type)
-    time_group.create_dataset('# SRs', data=num_SRs)
-    time_group.create_dataset('# materials', data=num_materials)
-    time_group.create_dataset('# energy groups', data=num_groups)
-    time_group.create_dataset('z coord', data=zcoord)
-    time_group.create_dataset('# tracks', data=num_tracks)
-    time_group.create_dataset('# segments', data=num_segments)
-    time_group.create_dataset('track spacing [cm]', data=spacing)
-    time_group.create_dataset('# azimuthal angles', data=num_azim)
-    time_group.create_dataset('# polar angles', data=num_polar)
-    time_group.create_dataset('# iterations', data=num_iters)
-    time_group.create_dataset('convergence threshold', data=thresh)
-    time_group.create_dataset('exponential', data=method)
-    time_group.create_dataset('floating point', data=precision)
-    time_group.create_dataset('CMFD', data=cmfd)
-    time_group.create_dataset('time [sec]', data=tot_time)
-    time_group.create_dataset('keff', data=keff)
-=======
     # Determine whether the Solver has initialized Coarse Mesh Finite
     # Difference Acceleration (CMFD)
     if solver.getGeometry().getCmfd() is not None:
@@ -640,7 +316,7 @@
     track_generator = solver.getTrackGenerator()
 
     # Retrieve useful data from the Solver, Geometry and TrackGenerator
-    num_FSRs = geometry.getNumFSRs()
+    num_SRs = geometry.getNumSRs()
     num_materials = geometry.getNumMaterials()
     num_groups = geometry.getNumEnergyGroups()
     zcoord = track_generator.getZCoord()
@@ -653,7 +329,6 @@
     thresh = solver.getConvergenceThreshold()
     tot_time = solver.getTotalTime()
     keff = solver.getKeff()
->>>>>>> a88ae938
 
     if solver_type is 'GPUSolver':
         num_threads = solver.getNumThreadsPerBlock()
@@ -661,140 +336,27 @@
     else:
         num_threads = solver.getNumThreads()
 
-    # If the user requested to store the FSR fluxes
+    # If the user requested to store the SR fluxes
     if fluxes:
-<<<<<<< HEAD
-      time_group.create_dataset('SR scalar fluxes', data=scalar_fluxes)
-
-    if sources:
-      time_group.create_dataset('SR sources', data=sources_array)
-
-    if fission_rates:
-
-      compute_fission_rates(solver, use_hdf5=True)
-=======
->>>>>>> a88ae938
 
         # Allocate array
-        scalar_fluxes = np.zeros((num_FSRs, num_groups))
-
-        # Get the scalar flux for each FSR and energy group
-        for i in range(num_FSRs):
+        scalar_fluxes = np.zeros((num_SRs, num_groups))
+
+        # Get the scalar flux for each SR and energy group
+        for i in range(num_SRs):
             for j in range(num_groups):
                 scalar_fluxes[i,j] = solver.getFlux(i,j+1)
 
-<<<<<<< HEAD
-      # Close the pin powers file
-      fission_rates_file.close()
-
-    # Close the HDF5 file
-    f.close()
-
-  # If not using HDF5, we are pickling all of the data
-  else:
-
-    import pickle
-
-    # Load the dictionary from the Pickle file
-    filename = directory + '/' + filename + '.pkl'
-    if os.path.exists(filename) and append:
-      sim_states = pickle.load(file(filename, 'rb'))
-    else:
-      sim_states = {}
-
-    # Create strings for the day and time
-    day = str(month).zfill(2)+'-'+str(day).zfill(2)+'-'+str(year)
-    time = str(hr).zfill(2)+':'+str(mins).zfill(2)+':'+str(sec).zfill(2)
-
-    # Create dictionaries for this day and time within the pickled file
-    if not day in sim_states.keys():
-      sim_states[day] = {}
-
-    sim_states[day][time] = {}
-    state = sim_states[day][time]
-
-    # Store a note for this simulation state
-    if not note is '':
-      state['note'] = note
-
-    # Store simulation data to a Python dictionary
-    state['solver type'] = solver_type
-    state['# SRs'] = num_SRs
-    state['# materials'] = num_materials
-    state['# energy groups'] = num_groups
-    state['z coord'] = zcoord
-    state['# tracks'] = num_tracks
-    state['# segments'] = num_segments
-    state['track spacing [cm]'] = spacing
-    state['# azimuthal angles'] = num_azim
-    state['# polar angles'] = num_polar
-    state['# iterations'] = num_iters
-    state['convergence threshold'] = thresh
-    state['exponential'] = method
-    state['floating point'] = precision
-    state['CMFD'] = cmfd
-    state['time [sec]'] = tot_time
-    state['keff'] = keff
-=======
-    # If the user requested to store the FSR sources
+    # If the user requested to store the SR sources
     if sources:
->>>>>>> a88ae938
 
         # Allocate array
-        sources_array = np.zeros((num_FSRs, num_groups))
-
-<<<<<<< HEAD
-    if fluxes:
-      state['SR scalar fluxes'] = scalar_fluxes
-
-    if sources:
-      state['SR sources'] = sources_array
-
-    if fission_rates:
-      compute_fission_rates(solver, False)
-      state['fission-rates'] = \
-        pickle.load(file('fission-rates/fission-rates.pkl', 'rb'))
-
-    # Pickle the simulation states to a file
-    pickle.dump(sim_states, open(filename, 'wb'))
-
-    # Pickle the simulation states to a file
-    pickle.dump(sim_states, open(filename, 'wb'))
-
-
-##
-# @brief This method restores all of the data for an OpenMOC simulation from a
-#        a binary file for downstream data processing to a Python dictionary.
-# @details The routine may import the simulation state from either an HDF5 or a
-#          Python pickle binary file created by the store_simulation_state(...)
-#          method. The method may be used to restore the type of Solver used,
-#          floating point precision, exponential evaluation method, number of
-#          SRs, number of materials, number of energy groups, number of
-#          azimuthal angles, number of polar angles, track spacing, number of
-#          Tracks, number of Track segments, number of source iterations, source
-#          convergence tolerance, converged \f$ k_{eff} \f$, total runtime,
-#          and number of OpenMP or CUDA threads. In addition, the routine
-#          can restore the SR flux array, SR source array.
-#
-#          Note: If the fission rates were stored in a hdf5 binary file,
-#          they are not restored and returned in this method.
-#
-#          This method may be called from Python as follows:
-#
-# @code
-#          restore_simulation_state(filename='simulation-state-v1.3.h5')
-# @endcode
-#
-# @param filename the simulation state filename string
-# @param directory the directory where to find the simulation state file
-# @return a Python dictionary of key/value pairs for simulation state data
-def restore_simulation_state(filename='simulation-state.h5',
-                             directory='simulation-states'):
-=======
-        # Get the scalar flux for each FSR and energy group
-        for i in range(num_FSRs):
+        sources_array = np.zeros((num_SRs, num_groups))
+
+        # Get the scalar flux for each SR and energy group
+        for i in range(num_SRs):
             for j in range(num_groups):
-                sources_array[i,j] = solver.getFSRSource(i,j+1)
+                sources_array[i,j] = solver.getSRSource(i,j+1)
 
     # If using HDF5
     if use_hdf5:
@@ -823,7 +385,7 @@
 
         # Store simulation data to the HDF5 file
         time_group.create_dataset('solver type', data=solver_type)
-        time_group.create_dataset('# FSRs', data=num_FSRs)
+        time_group.create_dataset('# SRs', data=num_SRs)
         time_group.create_dataset('# materials', data=num_materials)
         time_group.create_dataset('# energy groups', data=num_groups)
         time_group.create_dataset('z coord', data=zcoord)
@@ -839,7 +401,6 @@
         time_group.create_dataset('CMFD', data=cmfd)
         time_group.create_dataset('time [sec]', data=tot_time)
         time_group.create_dataset('keff', data=keff)
->>>>>>> a88ae938
 
         if solver_type is 'GPUSolver':
             time_group.create_dataset('# threads per block', data=num_threads)
@@ -848,10 +409,10 @@
             time_group.create_dataset('# threads', data=num_threads)
 
         if fluxes:
-            time_group.create_dataset('FSR scalar fluxes', data=scalar_fluxes)
+            time_group.create_dataset('SR scalar fluxes', data=scalar_fluxes)
 
         if sources:
-            time_group.create_dataset('FSR sources', data=sources_array)
+            time_group.create_dataset('SR sources', data=sources_array)
 
         if fission_rates:
             compute_fission_rates(solver, use_hdf5=True)
@@ -887,15 +448,7 @@
 
         # Store simulation data to a Python dictionary
         state['solver type'] = solver_type
-<<<<<<< HEAD
-
-        num_SRs = int(dataset['# SRs'][...])
         state['# SRs'] = num_SRs
-
-        num_materials = int(dataset['# materials'][...])
-=======
-        state['# FSRs'] = num_FSRs
->>>>>>> a88ae938
         state['# materials'] = num_materials
         state['# energy groups'] = num_groups
         state['z coord'] = zcoord
@@ -916,25 +469,13 @@
             state['# threads per block'] = num_threads
             state['# thread blocks'] = num_blocks
         else:
-<<<<<<< HEAD
-          num_threads = int(dataset['# threads'][...])
-
-        if 'SR scalar fluxes' in dataset:
-          fluxes = dataset['SR scalar fluxes'][...]
-          state['SR scalar fluxes'] = fluxes
-
-        if 'SR sources' in dataset:
-          sources_array = dataset['SR sources'][...]
-          state['SR sources'] = sources_array
-=======
             state['# threads'] = num_threads
->>>>>>> a88ae938
 
         if fluxes:
-            state['FSR scalar fluxes'] = scalar_fluxes
+            state['SR scalar fluxes'] = scalar_fluxes
 
         if sources:
-            state['FSR sources'] = sources_array
+            state['SR sources'] = sources_array
 
         if fission_rates:
             compute_fission_rates(solver, False)
@@ -960,7 +501,7 @@
         * type of Solver used
         * floating point precision
         * exponential evaluation method
-        * number of FSRs
+        * number of SRs
         * number of materials
         * number of energy groups
         * number of azimuthal angles
@@ -1035,7 +576,7 @@
 
                 # Extract simulation state data
                 solver_type = str(dataset['solver type'])
-                num_FSRs = int(dataset['# FSRs'][...])
+                num_SRs = int(dataset['# SRs'][...])
                 num_materials = int(dataset['# materials'][...])
                 num_tracks = int(dataset['# tracks'][...])
                 num_segments = int(dataset['# segments'][...])
@@ -1052,7 +593,7 @@
 
                 # Store simulation state data in sub-dictionary
                 state['solver type'] = solver_type
-                state['# FSRs'] = num_FSRs
+                state['# SRs'] = num_SRs
                 state['# materials'] = num_materials
                 state['# tracks'] = num_tracks
                 state['# segments'] = num_segments
@@ -1073,11 +614,11 @@
                     state['# thread blocks'] = int(dataset['# thread blocks'])
                 else:
                     state['# threads'] = int(dataset['# threads'][...])
-                if 'FSR scalar fluxes' in dataset:
-                    state['FSR scalar fluxes'] = \
-                        dataset['FSR scalar fluxes'][...]
-                if 'FSR sources' in dataset:
-                    state['FSR sources'] = dataset['FSR sources'][...]
+                if 'SR scalar fluxes' in dataset:
+                    state['SR scalar fluxes'] = \
+                        dataset['SR scalar fluxes'][...]
+                if 'SR sources' in dataset:
+                    state['SR sources'] = dataset['SR sources'][...]
                 if 'note' in dataset:
                     state['note'] = str(dataset['note'])
                 if 'fission-rates' in dataset:
@@ -1307,7 +848,7 @@
         """Compute the fission rates in each mesh cell.
 
         NOTE: This method assumes that the mesh perfectly aligns with the
-        flat source region mesh used in the OpenMOC calculation.
+        source region mesh used in the OpenMOC calculation.
 
         NOTE: The user must supply 'fission' as well as 'nu-fission' multi-group
         cross sections to each material in the geometry. Although 'nu-fission'
@@ -1332,19 +873,19 @@
         cv.check_value('volume', volume, ('averaged', 'integrated'))
 
         geometry = solver.getGeometry()
-        num_fsrs = geometry.getNumFSRs()
-
-        # Compute the volume- and energy-integrated fission rates for each FSR
-        fission_rates = solver.computeFSRFissionRates(geometry.getNumFSRs())
+        num_srs = geometry.getNumSRs()
+
+        # Compute the volume- and energy-integrated fission rates for each SR
+        fission_rates = solver.computeSRFissionRates(geometry.getNumSRs())
 
         # Initialize a 2D or 3D NumPy array in which to tally
         tally = np.zeros(tuple(self.dimension), dtype=np.float)
 
-        # Tally the fission rates in each FSR to the corresponding mesh cell
-        for fsr in range(num_fsrs):
-            point = geometry.getFSRPoint(fsr)
+        # Tally the fission rates in each SR to the corresponding mesh cell
+        for sr in range(num_srs):
+            point = geometry.getSRPoint(sr)
             mesh_indices = self.get_mesh_cell_indices(point)
-            tally[mesh_indices] += fission_rates[fsr]
+            tally[mesh_indices] += fission_rates[sr]
 
         # Average the fission rates by mesh cell volume if needed
         if volume == 'averaged':
@@ -1352,12 +893,12 @@
 
         return tally
 
-    def tally_on_mesh(self, solver, domains_to_coeffs, domain_type='fsr',
+    def tally_on_mesh(self, solver, domains_to_coeffs, domain_type='sr',
                       volume='integrated', energy='integrated'):
         """Compute arbitrary reaction rates in each mesh cell.
 
         NOTE: This method assumes that the mesh perfectly aligns with the
-        flat source region mesh used in the OpenMOC calculation.
+        source region mesh used in the OpenMOC calculation.
 
         Parameters
         ----------
@@ -1368,11 +909,11 @@
             to multiply the flux in each domain. If domain_type is 'material'
             or 'cell' then the coefficients must be a Python dictionary indexed
             by material/cell ID mapped to NumPy arrays indexed by energy group.
-            If domain_type is 'fsr' then the coefficients may be a dictionary
-            or NumPy array indexed by FSR ID and energy group. Note that the
+            If domain_type is 'sr' then the coefficients may be a dictionary
+            or NumPy array indexed by SR ID and energy group. Note that the
             energy group indexing should start at 0 rather than 1 for the
             highest energy in accordance with Python's 0-based indexing.
-        domain_type : {'fsr', 'cell', 'material'}
+        domain_type : {'sr', 'cell', 'material'}
             The type of domain for which the coefficients are defined
         volume : {'averaged', 'integrated'}
             Compute volume-averaged or volume-integrated tallies
@@ -1383,19 +924,19 @@
         -------
         tally : numpy.ndarray of Real
             A NumPy array of the fission rates tallied in each mesh cell indexed
-            by FSR ID and energy group (if energy is 'by_group')
+            by SR ID and energy group (if energy is 'by_group')
 
         """
 
         cv.check_type('solver', solver, openmoc.Solver)
-        cv.check_value('domain_type', domain_type, ('fsr', 'cell', 'material'))
+        cv.check_value('domain_type', domain_type, ('sr', 'cell', 'material'))
         cv.check_value('volume', volume, ('averaged', 'integrated'))
         cv.check_value('energy', energy, ('by_group', 'integrated'))
 
         # Extract parameters from the Geometry
         geometry = solver.getGeometry()
         num_groups = geometry.getNumEnergyGroups()
-        num_fsrs = geometry.getNumFSRs()
+        num_srs = geometry.getNumSRs()
 
         # Coefficients must be specified as a dict, ndarray or DataFrame
         if domain_type in ['material', 'cell']:
@@ -1404,23 +945,23 @@
             cv.check_type('domains_to_coeffs',
                           domains_to_coeffs, (dict, np.ndarray))
 
-        # Extract the FSR fluxes from the Solver
+        # Extract the SR fluxes from the Solver
         fluxes = get_scalar_fluxes(solver)
 
         # Initialize a 2D or 3D NumPy array in which to tally
         tally_shape = tuple(self.dimension) + (num_groups,)
         tally = np.zeros(tally_shape, dtype=np.float)
 
-        # Compute product of fluxes with domains-to-coeffs mapping by group, FSR
-        for fsr in range(num_fsrs):
-            point = geometry.getFSRPoint(fsr)
+        # Compute product of fluxes with domains-to-coeffs mapping by group, SR
+        for sr in range(num_srs):
+            point = geometry.getSRPoint(sr)
             mesh_indices = self.get_mesh_cell_indices(point)
-            volume = solver.getFSRVolume(fsr)
-            fsr_tally = np.zeros(num_groups, dtype=np.float)
-
-            # Determine domain ID (material, cell or FSR) for this FSR
-            if domain_type == 'fsr':
-                domain_id = fsr
+            volume = solver.getSRVolume(sr)
+            sr_tally = np.zeros(num_groups, dtype=np.float)
+
+            # Determine domain ID (material, cell or SR) for this SR
+            if domain_type == 'sr':
+                domain_id = sr
             else:
                 coords = \
                     openmoc.LocalCoords(point.getX(), point.getY(), point.getZ())
@@ -1433,11 +974,11 @@
 
             # Tally flux multiplied by coefficients by energy group
             for group in range(num_groups):
-                fsr_tally[group] = \
-                    fluxes[fsr, group] * domains_to_coeffs[domain_id][group]
-
-            # Increment mesh tally with volume-integrated FSR tally
-            tally[mesh_indices] += fsr_tally * volume
+                sr_tally[group] = \
+                    fluxes[sr, group] * domains_to_coeffs[domain_id][group]
+
+            # Increment mesh tally with volume-integrated SR tally
+            tally[mesh_indices] += sr_tally * volume
 
         # Integrate the energy groups if needed
         if energy == 'integrated':
