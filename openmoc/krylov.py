import sys

import numpy as np

import openmoc

# For Python 2.X.X
if sys.version_info[0] == 2:
    from log import py_printf
    import checkvalue as cv
# For Python 3.X.X
else:
    from openmoc.log import py_printf
    import openmoc.checkvalue as cv


class IRAMSolver(object):
<<<<<<< HEAD

  ##
  # @brief IRAMSolver class constructor
  # @param moc_solver an initialized OpenMOC Solver subclass (e.g. CPUSolver)
  def __init__(self, moc_solver):

    if not 'Solver' in type(moc_solver).__name__:
      py_printf('ERROR', 'Unable to initialize an IRAMSolver with %s ' + \
                'which is not an OpenMOC Solver object', str(moc_solver))

    self._moc_solver = moc_solver

    # Determine the floating point precision for Solver
    if self._moc_solver.isUsingDoublePrecision():
      self._precision = np.float64
    else:
      self._precision = np.float32

    # Determine if the user passed in a CUDA-enabled GPUSolver
    if 'GPUSolver' in type(moc_solver).__name__:
      self._with_cuda = True
    else:
      self._with_cuda = False

    # Compute the size of the LinearOperators used in the eigenvalue problem
    geometry = self._moc_solver.getGeometry()
    num_SRs = geometry.getNumSRs()
    num_groups = geometry.getNumEnergyGroups()
    self._op_size = num_SRs * num_groups

    # Initialize solution-dependent class attributes to None
    self._num_modes = None
    self._interval = None
    self._outer_tol = None
    self._inner_tol = None
    self._A_op = None
    self._M_op = None
    self._F_op = None
    self._a_count = None
    self._m_count = None
    self._eigenvalues = None
    self._eigenvectors = None


  ##
  # @brief Compute all eigenmodes in the problem.
  # @details Uses the scipy.linalg package.
  # @param solver_mode the type of eigenmodes (FORWARD or ADJOINT)
  # @param num_modes number of eigenmodes to compute
  # @param inner_method Krylov subspace method used for the Ax=b solve
  # @param outer_tol tolerance on the outer eigenvalue solve
  # @param inner_tol tolerance on the inner Ax=b solve
  # @param interval inner iteration interval for logging messages
  def computeEigenmodes(self, solver_mode=openmoc.FORWARD, num_modes=5,
                        inner_method='gmres', outer_tol=1e-5,
                        inner_tol=1e-6, interval=10):

    # Ensure that vacuum boundary conditions are used
    geometry = self._moc_solver.getGeometry()
    if (geometry.getMinXBoundaryType() != openmoc.VACUUM or
        geometry.getMaxXBoundaryType() != openmoc.VACUUM or
        geometry.getMinYBoundaryType() != openmoc.VACUUM or
        geometry.getMaxYBoundaryType() != openmoc.VACUUM):
        py_printf('ERROR', 'All boundary conditions must be ' + \
                           'VACUUM for the IRAMSolver')

    import scipy.sparse.linalg as linalg

    # Set solution-dependent class attributes based on parameters
    # These are accessed and used by the LinearOperators
    self._num_modes = num_modes
    self._inner_method = inner_method
    self._outer_tol = outer_tol
    self._inner_tol = inner_tol
    self._interval = interval

    # Initialize inner/outer iteration counters to zero
    self._m_count = 0
    self._a_count = 0

    # Initialize MOC solver
    self._moc_solver.initializePolarQuadrature()
    self._moc_solver.initializeExpEvaluator()
    self._moc_solver.initializeMaterials(solver_mode)
    self._moc_solver.initializeFluxArrays()
    self._moc_solver.initializeSourceArrays()
    self._moc_solver.initializeSRs()
    self._moc_solver.countFissionableSRs()
    self._moc_solver.zeroTrackFluxes()

    # Initialize SciPy operators
    op_shape = (self._op_size, self._op_size)
    self._A_op = linalg.LinearOperator(op_shape, self._A, dtype=self._precision)
    self._M_op = linalg.LinearOperator(op_shape, self._M, dtype=self._precision)
    self._F_op = linalg.LinearOperator(op_shape, self._F, dtype=self._precision)

    # Solve the eigenvalue problem
    timer = openmoc.Timer()
    timer.startTimer()
    vals, vecs = linalg.eigs(self._F_op, k=self._num_modes, tol=self._outer_tol)
    timer.stopTimer()

    # Print a timer report
    tot_time = timer.getTime()
    time_per_mode = tot_time / self._num_modes
    tot_time = '{0:.4e} sec'.format(tot_time)
    time_per_mode = '{0:.4e} sec'.format(time_per_mode)
    py_printf('RESULT', 'Total time to solution'.ljust(53, '.') + tot_time)
    py_printf('RESULT', 'Solution time per mode'.ljust(53, '.') + time_per_mode)

    # Store the eigenvalues and eigenvectors
    self._eigenvalues = vals
    self._eigenvectors = vecs

    # Restore the material data
    self._moc_solver.resetMaterials(solver_mode)



  ##
  # @brief Private routine for inner Ax=b solves with the scattering source.
  # @details Solves a fixed source problem using the scatter source for a given
  #          flux distribution. This corresponds to the left hand side of the
  #          generalized kAX = MX eigenvalue problem.
  # @param flux the flux used to compute the scattering source
  # @return the residual between input and computed fluxes
  def _A(self, flux):

    # Remove imaginary components from NumPy array
    flux = np.real(flux).astype(self._precision)
    flux_old = np.copy(flux)

    # Apply operator to flux
    self._a_count += 1
    self._moc_solver.setFluxes(flux)
    self._moc_solver.scatterTransportSweep()
    flux = self._moc_solver.getFluxes(self._op_size)

    # Print report to screen to update user on progress
    if self._a_count % self._interval == 0:
      py_printf('NORMAL', "Performed A operator sweep number %d", self._a_count)
    else:
      py_printf('INFO', "Performed A operator sweep number %d", self._a_count)

    # Return flux residual
    return flux_old - flux


  ##
  # @brief Private routine for inner Ax=b solves with the fission source.
  # @details Solves a fixed source problem using the fission source for a given
  #          flux distribution. This corresponds to the right hand side of the
  #          generalized kAX = MX eigenvalue problem.
  # @param flux the flux used to compute the fission source
  # @return the new flux computed from the MOC transport sweep
  def _M(self, flux):

    # Remove imaginary components from NumPy array
    flux = np.real(flux).astype(self._precision)

    # Apply operator to flux
    self._m_count += 1
    self._moc_solver.setFluxes(flux)
    self._moc_solver.fissionTransportSweep()
    flux = self._moc_solver.getFluxes(self._op_size)

    py_printf('NORMAL', "Performed M operator sweep number %d", self._m_count)

    # Return new flux
    return flux


  ##
  # @brief Private routine for outer eigenvalue solver method.
  # @details Uses a Krylov subspace method (e.g., GMRES, BICGSTAB) from the
  #          scipy.linalg package to solve the AX=B fixed scatter source
  #          problem.
  # @param flux a flux vector from the scipy.linalg.eigs routine
  # @return the flux computed from fission/scatter fixed source calculations
  def _F(self, flux):

    import scipy.sparse.linalg as linalg

    # Apply operator to flux - get updated flux from fission source
    flux = self._M_op * flux

    # Solve AX=B fixed scatter source problem using Krylov subspace method
    if self._inner_method == 'gmres':
      flux, x = linalg.gmres(self._A_op, flux, tol=self._inner_tol)
    elif self._inner_method == 'lgmres':
      flux, x = linalg.lgmres(self._A_op, flux, tol=self._inner_tol)
    elif self._inner_method == 'bicgstab':
      flux, x = linalg.bicgstab(self._A_op, flux, tol=self._inner_tol)
    elif self._inner_method == 'cgs':
      flux, x = linalg.cgs(self._A_op, flux, tol=self._inner_tol)
    else:
      py_printf('ERROR', 'Unable to use %s to solve Ax=b', self._inner_method)

    # Check that solve completed without error before returning new flux
    if x != 0:
      py_printf('ERROR', 'Unable to solve Ax=b with %s', self._inner_method)
    else:
      return flux
=======
    """A Solver which uses a Krylov subspace-based method to solve for an
    arbitrary number of eigenmodes in a criticality problem.

    This class uses the Implicitly Restared Arnoldi Method (IRAM) to compute the
    n highest order eigenvalues/vectors for a k-eigenvalue criticality problem.
    This functionality is based on original work by Colin Josey (cjosey@mit.edu).

    NOTE: This functionality only works for vacuum boundary conditions.

    """

    def __init__(self, moc_solver):
        """Initialize an IRAMSolver.

        Parameters
        ----------
        moc_solver : openmoc.Solver
            The OpenMOC solver to use in the eigenmode calculation

      """

        cv.check_type('moc_solver', moc_solver, openmoc.Solver)

        self._moc_solver = moc_solver

        # Determine the floating point precision for Solver
        if self._moc_solver.isUsingDoublePrecision():
            self._precision = np.float64
        else:
            self._precision = np.float32

        # Determine if the user passed in a CUDA-enabled GPUSolver
        if 'GPUSolver' in type(moc_solver).__name__:
            self._with_cuda = True
        else:
            self._with_cuda = False

        # Compute the size of the LinearOperators used in the eigenvalue problem
        geometry = self._moc_solver.getGeometry()
        num_FSRs = geometry.getNumFSRs()
        num_groups = geometry.getNumEnergyGroups()
        self._op_size = num_FSRs * num_groups

        # Initialize solution-dependent class attributes to None
        self._num_modes = None
        self._interval = None
        self._outer_tol = None
        self._inner_tol = None
        self._A_op = None
        self._M_op = None
        self._F_op = None
        self._a_count = None
        self._m_count = None
        self._eigenvalues = None
        self._eigenvectors = None

    def computeEigenmodes(self, solver_mode=openmoc.FORWARD, num_modes=5,
                          inner_method='gmres', outer_tol=1e-5,
                          inner_tol=1e-6, interval=10):
        """Compute all eigenmodes in the problem using the scipy.linalg package.

        Parameters
        ----------
        solver_mode : {openmoc.FORWARD, openmoc.ADJOINT}
            The type of eigenmodes to compute (default is openmoc.FORWARD)
        num_modes : Integral
            The number of eigenmodes to compute (default is 5)
        inner_method : {'gmres', 'lgmres', 'bicgstab', 'cgs'}
            Krylov subspace method used for the Ax=b solve (default is 'gmres')
        outer_tol : Real
            The tolerance on the outer eigenvalue solve (default is 1E-5)
        inner_tol : Real
            The tolerance on the inner Ax=b solve (default is 1E-5)
        interval : Integral
            The inner iteration interval for logging messages (default is 10)
        """

        # Ensure that vacuum boundary conditions are used
        geometry = self._moc_solver.getGeometry()
        if (geometry.getMinXBoundaryType() != openmoc.VACUUM or
            geometry.getMaxXBoundaryType() != openmoc.VACUUM or
            geometry.getMinYBoundaryType() != openmoc.VACUUM or
            geometry.getMaxYBoundaryType() != openmoc.VACUUM):
            py_printf('ERROR', 'All boundary conditions must be ' + \
                      'VACUUM for the IRAMSolver')

        import scipy.sparse.linalg as linalg

        # Set solution-dependent class attributes based on parameters
        # These are accessed and used by the LinearOperators
        self._num_modes = num_modes
        self._inner_method = inner_method
        self._outer_tol = outer_tol
        self._inner_tol = inner_tol
        self._interval = interval

        # Initialize inner/outer iteration counters to zero
        self._m_count = 0
        self._a_count = 0

        # Initialize MOC solver
        self._moc_solver.initializePolarQuadrature()
        self._moc_solver.initializeExpEvaluator()
        self._moc_solver.initializeMaterials(solver_mode)
        self._moc_solver.initializeFluxArrays()
        self._moc_solver.initializeSourceArrays()
        self._moc_solver.initializeFSRs()
        self._moc_solver.countFissionableFSRs()
        self._moc_solver.zeroTrackFluxes()

        # Initialize SciPy operators
        op_shape = (self._op_size, self._op_size)
        self._A_op = linalg.LinearOperator(op_shape, self._A,
                                           dtype=self._precision)
        self._M_op = linalg.LinearOperator(op_shape, self._M,
                                           dtype=self._precision)
        self._F_op = linalg.LinearOperator(op_shape, self._F,
                                           dtype=self._precision)

        # Solve the eigenvalue problem
        timer = openmoc.Timer()
        timer.startTimer()
        vals, vecs = linalg.eigs(self._F_op, k=self._num_modes,
                                 tol=self._outer_tol)
        timer.stopTimer()

        # Print a timer report
        tot_time = timer.getTime()
        time_per_mode = tot_time / self._num_modes
        tot_time = '{0:.4e} sec'.format(tot_time)
        time_per_mode = '{0:.4e} sec'.format(time_per_mode)
        py_printf('RESULT', 'Total time to solution'.ljust(53, '.') + tot_time)
        py_printf('RESULT', 'Solution time per mode'.ljust(53, '.') + time_per_mode)

        # Store the eigenvalues and eigenvectors
        self._eigenvalues = vals
        self._eigenvectors = vecs

        # Restore the material data
        self._moc_solver.resetMaterials(solver_mode)

    def _A(self, flux):
        """Private routine for inner Ax=b solves with the scattering source.

        Solves a fixed source problem using the scatter source for a given flux
        distribution. This corresponds to the left hand side of the generalized
        kAX = MX eigenvalue problem.

        Parameters
        ----------
        flux : numpy.ndarray
            The flux used to compute the scattering source

        Returns
        -------
        residual : numpy.ndarray
            The residual array between input and computed fluxes

        """

        # Remove imaginary components from NumPy array
        flux = np.real(flux).astype(self._precision)
        flux_old = np.copy(flux)

        # Apply operator to flux
        self._a_count += 1
        self._moc_solver.setFluxes(flux)
        self._moc_solver.scatterTransportSweep()
        flux = self._moc_solver.getFluxes(self._op_size)

        # Print report to screen to update user on progress
        if self._a_count % self._interval == 0:
            py_printf('NORMAL', "Performed A operator sweep number %d", self._a_count)
        else:
            py_printf('INFO', "Performed A operator sweep number %d", self._a_count)

        # Return flux residual
        return flux_old - flux

    def _M(self, flux):
        """Private routine for inner Ax=b solves with the fission source.

        Solves a fixed source problem using the fission source for a given flux
        distribution. This corresponds to the right hand side of the generalized
        kAX = MX eigenvalue problem.

        Parameters
        ----------
        flux : numpy.ndarray
            The flux used to compute the fission source

        Returns
        -------
        residual : numpy.ndarray
            The residual array between input and computed fluxes

        """

        # Remove imaginary components from NumPy array
        flux = np.real(flux).astype(self._precision)

        # Apply operator to flux
        self._m_count += 1
        self._moc_solver.setFluxes(flux)
        self._moc_solver.fissionTransportSweep()
        flux = self._moc_solver.getFluxes(self._op_size)

        py_printf('NORMAL', "Performed M operator sweep number %d", self._m_count)

        # Return new flux
        return flux

    def _F(self, flux):
        """Private routine for outer eigenvalue solver method.

        Uses a Krylov subspace method (e.g., GMRES, BICGSTAB) from the
        scipy.linalg package to solve the AX=B fixed scatter source problem.

        Parameters
        ----------
        flux : numpy.ndarray
            The flux array returned from the scipy.linalg.eigs routine

        Returns
        -------
        flux : numpy.ndarray
            The flux computed from the fission/scatter fixed source calculations

        """

        import scipy.sparse.linalg as linalg

        # Apply operator to flux - get updated flux from fission source
        flux = self._M_op * flux

        # Solve AX=B fixed scatter source problem using Krylov subspace method
        if self._inner_method == 'gmres':
            flux, x = linalg.gmres(self._A_op, flux, tol=self._inner_tol)
        elif self._inner_method == 'lgmres':
            flux, x = linalg.lgmres(self._A_op, flux, tol=self._inner_tol)
        elif self._inner_method == 'bicgstab':
            flux, x = linalg.bicgstab(self._A_op, flux, tol=self._inner_tol)
        elif self._inner_method == 'cgs':
            flux, x = linalg.cgs(self._A_op, flux, tol=self._inner_tol)
        else:
            py_printf('ERROR', 'Unable to use %s to solve Ax=b', self._inner_method)

        # Check that solve completed without error before returning new flux
        if x != 0:
            py_printf('ERROR', 'Unable to solve Ax=b with %s', self._inner_method)
        else:
            return flux
>>>>>>> a88ae938
<|MERGE_RESOLUTION|>--- conflicted
+++ resolved
@@ -15,211 +15,6 @@
 
 
 class IRAMSolver(object):
-<<<<<<< HEAD
-
-  ##
-  # @brief IRAMSolver class constructor
-  # @param moc_solver an initialized OpenMOC Solver subclass (e.g. CPUSolver)
-  def __init__(self, moc_solver):
-
-    if not 'Solver' in type(moc_solver).__name__:
-      py_printf('ERROR', 'Unable to initialize an IRAMSolver with %s ' + \
-                'which is not an OpenMOC Solver object', str(moc_solver))
-
-    self._moc_solver = moc_solver
-
-    # Determine the floating point precision for Solver
-    if self._moc_solver.isUsingDoublePrecision():
-      self._precision = np.float64
-    else:
-      self._precision = np.float32
-
-    # Determine if the user passed in a CUDA-enabled GPUSolver
-    if 'GPUSolver' in type(moc_solver).__name__:
-      self._with_cuda = True
-    else:
-      self._with_cuda = False
-
-    # Compute the size of the LinearOperators used in the eigenvalue problem
-    geometry = self._moc_solver.getGeometry()
-    num_SRs = geometry.getNumSRs()
-    num_groups = geometry.getNumEnergyGroups()
-    self._op_size = num_SRs * num_groups
-
-    # Initialize solution-dependent class attributes to None
-    self._num_modes = None
-    self._interval = None
-    self._outer_tol = None
-    self._inner_tol = None
-    self._A_op = None
-    self._M_op = None
-    self._F_op = None
-    self._a_count = None
-    self._m_count = None
-    self._eigenvalues = None
-    self._eigenvectors = None
-
-
-  ##
-  # @brief Compute all eigenmodes in the problem.
-  # @details Uses the scipy.linalg package.
-  # @param solver_mode the type of eigenmodes (FORWARD or ADJOINT)
-  # @param num_modes number of eigenmodes to compute
-  # @param inner_method Krylov subspace method used for the Ax=b solve
-  # @param outer_tol tolerance on the outer eigenvalue solve
-  # @param inner_tol tolerance on the inner Ax=b solve
-  # @param interval inner iteration interval for logging messages
-  def computeEigenmodes(self, solver_mode=openmoc.FORWARD, num_modes=5,
-                        inner_method='gmres', outer_tol=1e-5,
-                        inner_tol=1e-6, interval=10):
-
-    # Ensure that vacuum boundary conditions are used
-    geometry = self._moc_solver.getGeometry()
-    if (geometry.getMinXBoundaryType() != openmoc.VACUUM or
-        geometry.getMaxXBoundaryType() != openmoc.VACUUM or
-        geometry.getMinYBoundaryType() != openmoc.VACUUM or
-        geometry.getMaxYBoundaryType() != openmoc.VACUUM):
-        py_printf('ERROR', 'All boundary conditions must be ' + \
-                           'VACUUM for the IRAMSolver')
-
-    import scipy.sparse.linalg as linalg
-
-    # Set solution-dependent class attributes based on parameters
-    # These are accessed and used by the LinearOperators
-    self._num_modes = num_modes
-    self._inner_method = inner_method
-    self._outer_tol = outer_tol
-    self._inner_tol = inner_tol
-    self._interval = interval
-
-    # Initialize inner/outer iteration counters to zero
-    self._m_count = 0
-    self._a_count = 0
-
-    # Initialize MOC solver
-    self._moc_solver.initializePolarQuadrature()
-    self._moc_solver.initializeExpEvaluator()
-    self._moc_solver.initializeMaterials(solver_mode)
-    self._moc_solver.initializeFluxArrays()
-    self._moc_solver.initializeSourceArrays()
-    self._moc_solver.initializeSRs()
-    self._moc_solver.countFissionableSRs()
-    self._moc_solver.zeroTrackFluxes()
-
-    # Initialize SciPy operators
-    op_shape = (self._op_size, self._op_size)
-    self._A_op = linalg.LinearOperator(op_shape, self._A, dtype=self._precision)
-    self._M_op = linalg.LinearOperator(op_shape, self._M, dtype=self._precision)
-    self._F_op = linalg.LinearOperator(op_shape, self._F, dtype=self._precision)
-
-    # Solve the eigenvalue problem
-    timer = openmoc.Timer()
-    timer.startTimer()
-    vals, vecs = linalg.eigs(self._F_op, k=self._num_modes, tol=self._outer_tol)
-    timer.stopTimer()
-
-    # Print a timer report
-    tot_time = timer.getTime()
-    time_per_mode = tot_time / self._num_modes
-    tot_time = '{0:.4e} sec'.format(tot_time)
-    time_per_mode = '{0:.4e} sec'.format(time_per_mode)
-    py_printf('RESULT', 'Total time to solution'.ljust(53, '.') + tot_time)
-    py_printf('RESULT', 'Solution time per mode'.ljust(53, '.') + time_per_mode)
-
-    # Store the eigenvalues and eigenvectors
-    self._eigenvalues = vals
-    self._eigenvectors = vecs
-
-    # Restore the material data
-    self._moc_solver.resetMaterials(solver_mode)
-
-
-
-  ##
-  # @brief Private routine for inner Ax=b solves with the scattering source.
-  # @details Solves a fixed source problem using the scatter source for a given
-  #          flux distribution. This corresponds to the left hand side of the
-  #          generalized kAX = MX eigenvalue problem.
-  # @param flux the flux used to compute the scattering source
-  # @return the residual between input and computed fluxes
-  def _A(self, flux):
-
-    # Remove imaginary components from NumPy array
-    flux = np.real(flux).astype(self._precision)
-    flux_old = np.copy(flux)
-
-    # Apply operator to flux
-    self._a_count += 1
-    self._moc_solver.setFluxes(flux)
-    self._moc_solver.scatterTransportSweep()
-    flux = self._moc_solver.getFluxes(self._op_size)
-
-    # Print report to screen to update user on progress
-    if self._a_count % self._interval == 0:
-      py_printf('NORMAL', "Performed A operator sweep number %d", self._a_count)
-    else:
-      py_printf('INFO', "Performed A operator sweep number %d", self._a_count)
-
-    # Return flux residual
-    return flux_old - flux
-
-
-  ##
-  # @brief Private routine for inner Ax=b solves with the fission source.
-  # @details Solves a fixed source problem using the fission source for a given
-  #          flux distribution. This corresponds to the right hand side of the
-  #          generalized kAX = MX eigenvalue problem.
-  # @param flux the flux used to compute the fission source
-  # @return the new flux computed from the MOC transport sweep
-  def _M(self, flux):
-
-    # Remove imaginary components from NumPy array
-    flux = np.real(flux).astype(self._precision)
-
-    # Apply operator to flux
-    self._m_count += 1
-    self._moc_solver.setFluxes(flux)
-    self._moc_solver.fissionTransportSweep()
-    flux = self._moc_solver.getFluxes(self._op_size)
-
-    py_printf('NORMAL', "Performed M operator sweep number %d", self._m_count)
-
-    # Return new flux
-    return flux
-
-
-  ##
-  # @brief Private routine for outer eigenvalue solver method.
-  # @details Uses a Krylov subspace method (e.g., GMRES, BICGSTAB) from the
-  #          scipy.linalg package to solve the AX=B fixed scatter source
-  #          problem.
-  # @param flux a flux vector from the scipy.linalg.eigs routine
-  # @return the flux computed from fission/scatter fixed source calculations
-  def _F(self, flux):
-
-    import scipy.sparse.linalg as linalg
-
-    # Apply operator to flux - get updated flux from fission source
-    flux = self._M_op * flux
-
-    # Solve AX=B fixed scatter source problem using Krylov subspace method
-    if self._inner_method == 'gmres':
-      flux, x = linalg.gmres(self._A_op, flux, tol=self._inner_tol)
-    elif self._inner_method == 'lgmres':
-      flux, x = linalg.lgmres(self._A_op, flux, tol=self._inner_tol)
-    elif self._inner_method == 'bicgstab':
-      flux, x = linalg.bicgstab(self._A_op, flux, tol=self._inner_tol)
-    elif self._inner_method == 'cgs':
-      flux, x = linalg.cgs(self._A_op, flux, tol=self._inner_tol)
-    else:
-      py_printf('ERROR', 'Unable to use %s to solve Ax=b', self._inner_method)
-
-    # Check that solve completed without error before returning new flux
-    if x != 0:
-      py_printf('ERROR', 'Unable to solve Ax=b with %s', self._inner_method)
-    else:
-      return flux
-=======
     """A Solver which uses a Krylov subspace-based method to solve for an
     arbitrary number of eigenmodes in a criticality problem.
 
@@ -259,9 +54,9 @@
 
         # Compute the size of the LinearOperators used in the eigenvalue problem
         geometry = self._moc_solver.getGeometry()
-        num_FSRs = geometry.getNumFSRs()
+        num_SRs = geometry.getNumSRs()
         num_groups = geometry.getNumEnergyGroups()
-        self._op_size = num_FSRs * num_groups
+        self._op_size = num_SRs * num_groups
 
         # Initialize solution-dependent class attributes to None
         self._num_modes = None
@@ -326,8 +121,8 @@
         self._moc_solver.initializeMaterials(solver_mode)
         self._moc_solver.initializeFluxArrays()
         self._moc_solver.initializeSourceArrays()
-        self._moc_solver.initializeFSRs()
-        self._moc_solver.countFissionableFSRs()
+        self._moc_solver.initializeSRs()
+        self._moc_solver.countFissionableSRs()
         self._moc_solver.zeroTrackFluxes()
 
         # Initialize SciPy operators
@@ -471,5 +266,4 @@
         if x != 0:
             py_printf('ERROR', 'Unable to solve Ax=b with %s', self._inner_method)
         else:
-            return flux
->>>>>>> a88ae938
+            return flux