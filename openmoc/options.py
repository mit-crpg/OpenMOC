##
# @file options.py
# @package openmoc.options
# @brief The options module provides the Options class to parse, interpret
#        and encapsulate command line arguments for OpenMOC runtime options.
# @author William Boyd (wboyd@mit.edu)
# @date July 24, 2013

import getopt, sys
import multiprocessing

# For Python 2.X.X
if (sys.version_info[0] == 2):
  from log import *
# For Python 3.X.X
else:
  from openmoc.log import *

# For Python 2.X.X
if (sys.version_info[0] == 2):
  from log import *
# For Python 3.X.X
else:
  from openmoc.log import *


##
# @class Options process.py "openmoc/options.py"
# @brief Command-line options for runtime configuration of OpenMOC.
# @details This class parses, interprets and encapsulates the runtime options
#          for OpenMOC. This class can be instantiate in any OpenMOC Python
#          script which imports the openmoc.process module. The user may
#          request the value of any or all command line options and use them
#          as they wish. An example of how the Options class would be used
#          is given as follows:
#
# @code
#          import from openmoc.options import Options
#
#          # Create an Options object which will parse all arguments
#          # from the command line
#          options = Options()
#
#          # Retrieve useful command line options
#          num_azim = options.num_azim
#          ...
#
#          # Do something useful with command line arguments
#          ...
# @endcode
#
class Options:


  ##
  # @brief Options class constructor.
  # @details This method initializes an Options object with default values
  #          for each runtime parameter, and then parses the arguments
  #          passed in at runtime and assigns the appropriate value to each.
  #
  def __init__(self):

    ## The default number of azimuthal angles
    self._num_azim = 4

    ## The default track spacing
    self._track_spacing = 0.1

    ## The default maximum number of source iterations
    self._max_iters = 1000

    ## The default tolerance on the source distribution convergence
    self._tolerance = 1E-5

    ## The default number of OpenMP threads
    self._num_omp_threads = multiprocessing.cpu_count()

    ## The default number of GPU threadblocks
    self._num_thread_blocks = 64

    ## The default number of GPU threads per threadblock
    self._num_gpu_threads = 64

    ## The default CMFD acceleration flag
    self._use_cmfd_acceleration = False

    ## The default CMFD relaxation factor
    self._cmfd_relax_factor = 0.6

    ## The default CMFD mesh level
    self._cmfd_mesh_level = -1

    # Parse in arguments from the command line
    self.parseArguments()


  ##
  # @brief This method parses command line options using the Python getopt
  #        module and assigns the appropriate values to the corresponding
  #        Options class attributes.
  # @param self the Options object pointer
  def parseArguments(self):
    try:
      opts, args = getopt.getopt(sys.argv[1:],
                                 'hfa:s:i:c:t:b:g:r:l:',
                                 ['help',
                                  'num-azim=',
                                  'track-spacing=',
                                  'tolerance=',
                                  'max-iters=',
                                  'num-omp-threads=',
                                  'num-thread-blocks=',
                                  'num-gpu-threads=',
                                  'relax-factor=',
                                  'cmfd-acceleration',
                                  'mesh-level='])


    except getopt.GetoptError as err:
<<<<<<< HEAD
      py_printf('WARNING', str(err))
=======
      py_printf('ERROR', str(err))
>>>>>>> b0bbbb6f
      pass


    # Parse the command line arguments - error checking will occur
    # at the setter method level in C++
    for opt, arg in opts:

      # Print a report of all supported runtime options and exit
      if opt in ('-h', '--help'):

        print('{:-^80}'.format(''))
        print('{: ^80}'.format('OpenMOC v.0.1.1 runtime options'))
        print('{:-^80}'.format(''))
        print('')

        help_msg = '\t{: <35}'.format('-h, --help')
        help_msg = 'Report OpenMOC runtime options\n'
        print(help_msg)

        num_azim = '\t{: <35}'.format('-a, --num-azim=<4>')
        num_azim += 'the number of azimuthal angles\n'
        print(num_azim)

        track_spacing = '\t{: <35}'.format('-s, --track-spacing=<0.1>')
        track_spacing += 'The track spacing [cm]\n'
        print(track_spacing)

        max_iters = '\t{: <35}'.format('-i, --max-iters=<1000>')
        max_iters += 'The max number of source iterations\n'
        print(max_iters)

        tolerance = '\t{: <35}'.format('-c, --tolerance=<1E-5>')
        tolerance += 'The source convergence tolerance\n'
        print(tolerance)

        num_omp_threads = '\t{: <35}'.format('-t, --num-omp-threads=<1>')
        num_omp_threads += 'The number of OpenMP threads\n'
        print(num_omp_threads)

        num_gpu_threadblocks = '\t{: <35}'.format('-b, ' + \
                               '--num-gpu-threadblocks=<64>')
        num_gpu_threadblocks += 'The number of GPU threadblocks\n'
        print(num_gpu_threadblocks)

        num_gpu_threads = '\t{: <35}'.format('-g, --num-gpu-threads=<64>')
        num_gpu_threads += 'The number of GPU threads per block\n'
        print(num_gpu_threads)

        relax_factor = '\t{: <35}'.format('-r, --relax-factor=<0.6>')
        relax_factor += 'The cmfd relaxation factor\n'
        print(relax_factor)

        acceleration = '\t{: <35}'.format('-f, --cmfd-acceleration=<False>')
        acceleration += 'The cmfd acceleration flag\n'
        print(acceleration)

        mesh_level = '\t{: <35}'.format('-l, --mesh-level=<-1>')
        mesh_level += 'The mesh level\n'
        print(mesh_level)

        sys.exit()

      elif opt in ('-a', '--num-azim'):
        self._num_azim = int(arg)

      elif opt in ('-s', '--track-spacing'):
        self._track_spacing = float(arg)

      elif opt in ('-i', '--max-iters'):
        self._max_iters = int(arg)

      elif opt in ('-c', '--tolerance'):
        self._tolerance = float(arg)

      elif opt in ('-t', '--num-omp-threads'):
        self._num_omp_threads = int(arg)

      elif opt in ('-b', '--num-thread-blocks'):
        self._num_thread_blocks = int(arg)

      elif opt in ('-g', '--num-gpu-threads'):
        self._num_gpu_threads = int(arg)

      elif opt in ('-f', '--cmfd-acceleration'):
        self._use_cmfd_acceleration = True

      elif opt in ('-r', '--relax-factor'):
        self._cmfd_relax_factor = float(arg)

      elif opt in ('-l', '--mesh-level'):
        self._cmfd_mesh_level = int(arg)


  ##
  # @brief Returns the number of azimuthal angles.
  # @return the number of azimuthal angles
  def getNumAzimAngles(self):
    return self._num_azim


  ##
  # @brief Returns the track spacing [cm].
  # @return the track spacing [cm].
  def getTrackSpacing(self):
    return self._track_spacing


  ##
  # @brief Returns the maximum number of source iterations.
  # @return the maximum number of source iterations
  def getMaxIterations(self):
    return self._max_iters


  ##
  # @brief Returns the source convergence tolerance.
  # @return the source convergence tolerance
  def getTolerance(self):
    return self._tolerance


  ##
  # @brief Returns the number of OpenMP multi-core CPU threads.
  # @return the number of OpenMP threads
  def getNumThreads(self):
    return self._num_omp_threads


  ##
  # @brief Returns the number of CUDA thread blocks for a GPU.
  # @return the number of CUDA thread blocks
  def getNumThreadBlocks(self):
    return self._num_thread_blocks


  ##
  # @brief Returns the number of CUDA threads per block for a GPU.
  # @return the number of CUDA threads per block
  def getNumThreadsPerBlock(self):
    return self._num_gpu_threads


  ##
  # @brief Returns the whether or not to use CMFD acceleration.
  # @return use CMFD acceleration (true) or not (false)
  def getCmfdAcceleration(self):
    return self._use_cmfd_acceleration


  ##
  # @brief Returns the CMFD relaxation factor.
  # @return the CMFD relaxation factor.
  def getCmfdRelaxationFactor(self):
    return self._cmfd_relax_factor


  ##
  # @brief Returns the number of CMFD multigrid mesh levels.
  # @return the number of CMFD multigrid mesh levels
  def getCmfdMeshLevel(self):
    return self._cmfd_mesh_level<|MERGE_RESOLUTION|>--- conflicted
+++ resolved
@@ -8,13 +8,6 @@
 
 import getopt, sys
 import multiprocessing
-
-# For Python 2.X.X
-if (sys.version_info[0] == 2):
-  from log import *
-# For Python 3.X.X
-else:
-  from openmoc.log import *
 
 # For Python 2.X.X
 if (sys.version_info[0] == 2):
@@ -117,11 +110,7 @@
 
 
     except getopt.GetoptError as err:
-<<<<<<< HEAD
-      py_printf('WARNING', str(err))
-=======
       py_printf('ERROR', str(err))
->>>>>>> b0bbbb6f
       pass
 
 
