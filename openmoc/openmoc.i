--- conflicted
+++ resolved
@@ -177,11 +177,7 @@
 
     /* If value is a number, cast it as an int and set the input array value */
     if (PyNumber_Check(o)) {
-<<<<<<< HEAD
-      $1[i] = (int) PyInt_AS_LONG(o)
-=======
       $1[i] = (int) PyInt_AS_LONG(o);
->>>>>>> b0bbbb6f
     }
     else {
       free($1);
