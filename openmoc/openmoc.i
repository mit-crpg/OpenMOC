%define DOCSTRING 
"A method of characteristics code for nuclear reactor physics calculations."
%enddef

%module(docstring=DOCSTRING) openmoc

%{
  #define SWIG_FILE_WITH_INIT
  #include "../src/Cell.h"
  #include "../src/Geometry.h"
  #include "../src/LocalCoords.h"
  #include "../src/log.h"
  #include "../src/Material.h"
  #include "../src/Point.h"
  #include "../src/Quadrature.h"
  #include "../src/Solver.h"
  #include "../src/CPUSolver.h"
  #include "../src/Surface.h"
  #include "../src/Timer.h"
  #include "../src/Track.h"
  #include "../src/TrackGenerator.h"
  #include "../src/Universe.h"
  #include "../src/Cmfd.h"

  #ifdef ICPC
  #include "../src/VectorizedSolver.h"
  #endif

  #define printf PySys_WriteStdout


  /* Exception helpers */
  static int swig_c_error_num = 0;
  static char swig_c_err_msg[1024];

  const char* err_occurred(void) {
    if (swig_c_error_num) {
      swig_c_error_num = 0;
      return (const char*)swig_c_err_msg;
    }
    return NULL;
  }

  void set_err(const char *msg) {
    swig_c_error_num = 1;
    strncpy(swig_c_err_msg, msg, 1024);
  }

%}

%warnfilter(506) log_printf(logLevel level, const char *format, ...);

%exception {
  try {
    $function
  } catch (const std::exception &e) {
      SWIG_exception(SWIG_RuntimeError, e.what());
  }
}

/* C++ casting helper method for openmoc.process computePinPowers
 * routine and the OpenCG compatibility module */
%inline %{
  CellFill* castCellToCellFill(Cell* cell) {
    return dynamic_cast<CellFill*>(cell);
  }

  CellBasic* castCellToCellBasic(Cell* cell) {
    return dynamic_cast<CellBasic*>(cell);
  }

  Lattice* castUniverseToLattice(Universe* universe) {
    return dynamic_cast<Lattice*>(universe);
  }

  Universe* castLatticeToUniverse(Lattice* lattice) {
    return dynamic_cast<Universe*>(lattice);
  }

  Plane* castSurfaceToPlane(Surface* plane) {
    return dynamic_cast<Plane*>(plane);
  }

  XPlane* castSurfaceToXPlane(Surface* xplane) {
    return dynamic_cast<XPlane*>(xplane);
  }

  YPlane* castSurfaceToYPlane(Surface* yplane) {
    return dynamic_cast<YPlane*>(yplane);
  }

  ZPlane* castSurfaceToZPlane(Surface* zplane) {
    return dynamic_cast<ZPlane*>(zplane);
  }

  Circle* castSurfaceToCircle(Surface* circle) {
    return dynamic_cast<Circle*>(circle);
  }

%}


/* If the user uses the --no-numpy flag, then NumPy typemaps will not be used
 * and the NumPy C API will not be embedded in the source code. The NumPy
 * typemaps are used to allow users to pass NumPy arrays to/from the C++ source
 * code. This does not work well on BGQ, and some users may prefer not to embed
 * this into their code, so if --no-numpy is passed in we use SWIG typemaps to
 * allow users to pass in arrays of data as Python lists. */
#ifdef NO_NUMPY


/* Typemap for the Material::set_____XS(double* xs, int num_groups)
 * method - allows users to pass in a Python list of cross-sections
 * for each energy group */
%typemap(in) (double* xs, int num_groups) {

  if (!PyList_Check($input)) {
    PyErr_SetString(PyExc_ValueError,"Expected a Python list of values "
                    "for the cross-section array");
    return NULL;
  }

  $2 = PySequence_Length($input);  // num_groups
  $1 = (double*) malloc($2 * sizeof(double));  // cross-section array

  /* Loop over x */
  for (int i = 0; i < $2; i++) {

    /* Extract the value from the list at this location */
    PyObject *o = PySequence_GetItem($input,i);

    /* If value is a number, cast it as an int and set the input array value */
    if (PyNumber_Check(o)) {
      $1[i] = (double) PyFloat_AsDouble(o);
    }
    else {
      free($1);
      PyErr_SetString(PyExc_ValueError,"Expected a list of numbers "
                      "for cross-section values\n");
      return NULL;
    }
  }
}


/* Typemap for the Material::set_____XS(float* xs, int num_groups)
 * method - allows users to pass in a Python list of cross-sections
 * for each energy group */
%typemap(in) (float* xs, int num_groups) {

  if (!PyList_Check($input)) {
    PyErr_SetString(PyExc_ValueError,"Expected a Python list of values "
                    "for the cross-section array");
    return NULL;
  }

  $2 = PySequence_Length($input);  // num_groups
  $1 = (float*) malloc($2 * sizeof(float));  // cross-section array

  /* Loop over x */
  for (int i = 0; i < $2; i++) {

    /* Extract the value from the list at this location */
    PyObject *o = PySequence_GetItem($input,i);

    /* If value is a number, cast it as an int and set input array value */
    if (PyNumber_Check(o)) {
      $1[i] = (float) PyFloat_AsFloat(o);
    }
    else {
      free($1);
      PyErr_SetString(PyExc_ValueError,"Expected a list of numbers "
                      "for cross-section values\n");
      return NULL;
    }
  }
}


/* Typemap for the Cmfd::setGroupStructure
 * (int* group_indices, int length_group_indices)
 * method - allows users to pass in a Python list of group indices
 * for each CMFD energy group */
%typemap(in) (int* group_indices, int length_group_indices) {

  if (!PyList_Check($input)) {
    PyErr_SetString(PyExc_ValueError,"Expected a Python list of values "
                    "for the group indices array");
    return NULL;
  }

  $2 = PySequence_Length($input);  // length_group_indices
  $1 = (int*) malloc($2 * sizeof(int));  // group indices array

  /* Loop over x */
  for (int i = 0; i < $2; i++) {

    /* Extract the value from the list at this location */
    PyObject *o = PySequence_GetItem($input,i);

    /* If value is a number, cast it as an int and set the input array value */
    if (PyNumber_Check(o)) {
      $1[i] = (int) PyInt_AS_LONG(o);
    }
    else {
      free($1);
      PyErr_SetString(PyExc_ValueError,"Expected a list of numbers "
                      "for group indices values\n");
      return NULL;
    }
  }
}



/* If the user did not pass in the --no-numpy flag, then NumPy typemaps will be
 * used and the NumPy C API will be embedded in the source code. This will allow
 * users to pass arrays of data to/from the C++ source code (ie, setting group
 * cross-section values or extracting the scalar flux). */
#else

%include "numpy.i"

%init %{
  import_array();
%}

/* The typemap used to match the method signature for the
 * Lattice::setLatticeCells setter method. This allows users to set the lattice
 * cells (universe IDs) using a 2D NumPy array */
%apply (int DIM1, int DIM2, int* IN_ARRAY2) {(int num_x, int num_y, int* universes)}

/* The typemap used to match the method signature for the
 * Cmfd::setGroupStructure method. This allows users to set the CMFD group 
 * structure using a NumPy array */
%apply (int* IN_ARRAY1, int DIM1) {(int* group_indices, int length_group_indices)}

/* The typemap used to match the method signature for the Material
 * cross-section setter methods. This allows users to set the cross-sections
 * using NumPy arrays */
%apply (double* IN_ARRAY1, int DIM1) {(double* xs, int num_groups)}

/* The typemap used to match the method signature for the TrackGenerator's
 * getter methods for track start and end coordinates for the plotting
 * routines in openmoc.plotter */
%apply (double* ARGOUT_ARRAY1, int DIM1) {(double* coords, int num_tracks)}

/* The typemap used to match the method signature for the TrackGenerator's
 * getter methods for track segment start and end coordinates for the plotting
 * routines in openmoc.plotter */
%apply (double* ARGOUT_ARRAY1, int DIM1) {(double* coords, int num_segments)}

/* The typemap used to match the method signature for the Solver's
 * computeFSRFissionRates method for the data processing routines in
 * openmoc.process */
%apply (double* ARGOUT_ARRAY1, int DIM1) {(double* fission_rates, int num_FSRs)}

/* The typemap used to match the method signature for the Universe's
 * getCellIds method for the data processing routines in openmoc.process */
%apply (int* ARGOUT_ARRAY1, int DIM1) {(int* cell_ids, int num_cells)}

#endif


/* Typemap for all methods which return a std::map<int, Cell*>. This includes
 * the Geometry::getAllCells(), Universe::getAllCells(), etc. These methods
 * are particularly useful for OpenCG compatibility. */
%include <std_map.i>
%cleap std::map<int, Cell*>;
%typemap(out) std::map<int, Cell*> {

  $result = PyDict_New();
  int size = $1.size();

  std::map<int, Cell*>::iterator iter;
  Cell* cell;
  int cell_id;

  for (iter = $1.begin(); iter != $1.end(); ++iter) {
    cell_id = iter->first;
    cell = iter->second;
    PyObject* value =
         SWIG_NewPointerObj(SWIG_as_voidptr(cell), $descriptor(Cell*), 0);
    PyDict_SetItem($result, PyInt_FromLong(cell_id), value);
  }
}


/* Typemap for all methods which return a std::map<int, surface_halfspace>.
 * This includes the Cell::getSurfaces() method, which is useful for OpenCG
 * compatibility. */
%include <std_map.i>
%cleap std::map<int, surface_halfspace>;
%typemap(out) std::map<int, surface_halfspace> {

  $result = PyDict_New();
  int size = $1.size();

  std::map<int, surface_halfspace>::iterator iter;
  surface_halfspace* surf;
  int surf_id;

  for (iter = $1.begin(); iter != $1.end(); ++iter) {
    surf_id = iter->first;
    surf = &iter->second;
    PyObject* value =
         SWIG_NewPointerObj(SWIG_as_voidptr(surf),
                            $descriptor(surface_halfspace*), 0);
    PyDict_SetItem($result, PyInt_FromLong(surf_id), value);
  }
}


/* Typemap for all methods which return a std::map<int, Material*>.
 * This includes the Geometry::getAllMaterials() method, which is useful 
 * for OpenCG compatibility. */
%include <std_map.i>
%cleap std::map<int, Material*>;
%typemap(out) std::map<int, Material*> {

  $result = PyDict_New();
  int size = $1.size();

  std::map<int, Material*>::iterator iter;
  Material* mat;
  int mat_id;

  for (iter = $1.begin(); iter != $1.end(); ++iter) {
    mat_id = iter->first;
    mat = iter->second;
    PyObject* value =
         SWIG_NewPointerObj(SWIG_as_voidptr(mat), $descriptor(Material*), 0);
    PyDict_SetItem($result, PyInt_FromLong(mat_id), value);
  }
}


/* Typemap for all methods which return a std::map<int, Universe*>.
 * This includes the Lattice::getUniqueUniverses() method which is ueseful for
 * OpenCG compatibility. */
%include <std_map.i>
%cleap std::map<int, Universe*>;
%typemap(out) std::map<int, Universe*> {

  $result = PyDict_New();
  int size = $1.size();

  std::map<int, Universe*>::iterator iter;
  Universe* univ;
  int univ_id;

  for (iter = $1.begin(); iter != $1.end(); ++iter) {
    univ_id = iter->first;
    univ = iter->second;
    PyObject* value =
         SWIG_NewPointerObj(SWIG_as_voidptr(univ), $descriptor(Universe*), 0);
    PyDict_SetItem($result, PyInt_FromLong(univ_id), value);
  }
}


/* Typemap for Lattice::setUniverses(int num_x, int num_y, Universe** universes)
 * method - allows users to pass in Python lists of Universes for each
 * lattice cell */
%typemap(in) (int num_x, int num_y, Universe** universes) {

  if (!PyList_Check($input)) {
    PyErr_SetString(PyExc_ValueError,"Expected a Python list of integers "
                    "for the Lattice cells");
    return NULL;
  }

  $1 = PySequence_Length($input);  // num_x
  $2 = PySequence_Length(PyList_GetItem($input,0)); // num_y
  $3 = (Universe**) malloc(($1 * $2) * sizeof(Universe*)); // universes

  /* Loop over x */
  for (int i = 0; i < $2; i++) {

    /* Get the inner list in the nested list for the lattice */
    PyObject* outer_list = PyList_GetItem($input,i);

    /* Check that the length of this list is the same as the length
     * of the first list */
    if (PySequence_Length(outer_list) != $2) {
      PyErr_SetString(PyExc_ValueError, "Size mismatch. Expected $1 x $2 "
                      "elements for Lattice\n");
      return NULL;
    }

    /* Loop over y */
    for (int j =0; j < $1; j++) {
      /* Extract the value from the list at this location and convert
       * SWIG wrapper to pointer to underlying C++ class instance */
      PyObject* o = PyList_GetItem(outer_list,j);
      void *p1 = 0;
      SWIG_ConvertPtr(o, &p1, SWIGTYPE_p_Universe, 0 | 0);
      $3[i*$1+j] = (Universe*) p1;
    }
  }
}


%include <exception.i>
%include <std_map.i>
%include ../src/Cell.h
%include ../src/Geometry.h
%include ../src/LocalCoords.h
%include ../src/log.h
%include ../src/Material.h
%include ../src/Point.h
%include ../src/Quadrature.h
%include ../src/Solver.h
%include ../src/CPUSolver.h
%include ../src/Surface.h
%include ../src/Timer.h
%include ../src/Track.h
%include ../src/TrackGenerator.h
%include ../src/Universe.h
%include ../src/Cmfd.h

<<<<<<< HEAD
=======
#ifdef ICPC
%include "../src/VectorizedSolver.h"
#endif


>>>>>>> 944bcc4e
#define printf PySys_WriteStdout

#ifdef DOUBLE
typedef double FP_PRECISION;
#else
typedef float FP_PRECISION;
#endif<|MERGE_RESOLUTION|>--- conflicted
+++ resolved
@@ -419,14 +419,10 @@
 %include ../src/Universe.h
 %include ../src/Cmfd.h
 
-<<<<<<< HEAD
-=======
 #ifdef ICPC
 %include "../src/VectorizedSolver.h"
 #endif
 
-
->>>>>>> 944bcc4e
 #define printf PySys_WriteStdout
 
 #ifdef DOUBLE
